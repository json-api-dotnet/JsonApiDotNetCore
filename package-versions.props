--- conflicted
+++ resolved
@@ -23,12 +23,8 @@
     <NSwagApiClientVersion>13.20.*</NSwagApiClientVersion>
     <NewtonsoftJsonVersion>13.0.*</NewtonsoftJsonVersion>
     <SourceLinkVersion>8.0.*</SourceLinkVersion>
-<<<<<<< HEAD
     <SwashbuckleVersion>6.6.*</SwashbuckleVersion>
-    <TestSdkVersion>17.9.*</TestSdkVersion>
-=======
     <TestSdkVersion>17.10.*</TestSdkVersion>
->>>>>>> a8ff4ec4
     <XunitVersion>2.8.*</XunitVersion>
   </PropertyGroup>
 
