using System;
using System.Linq;
using System.Net;
using System.Net.Http;
using System.Net.Http.Headers;
using System.Threading.Tasks;
using Bogus;
using JsonApiDotNetCore.Internal;
using JsonApiDotNetCore.Models;
using JsonApiDotNetCoreExample;
using JsonApiDotNetCoreExample.Data;
using JsonApiDotNetCoreExample.Models;
using Microsoft.AspNetCore.Hosting;
using Microsoft.AspNetCore.TestHost;
using Microsoft.EntityFrameworkCore;
using Newtonsoft.Json;
using Xunit;
using Person = JsonApiDotNetCoreExample.Models.Person;

namespace JsonApiDotNetCoreExampleTests.Acceptance.Spec
{
    [Collection("WebHostCollection")]
    public sealed class UpdatingDataTests : EndToEndTest
    {
        private readonly AppDbContext _context;
        private readonly Faker<TodoItem> _todoItemFaker;
        private readonly Faker<Person> _personFaker;

        public UpdatingDataTests(TestFixture<Startup> fixture) : base(fixture)
        { 
            _context = fixture.GetService<AppDbContext>();

            _todoItemFaker = new Faker<TodoItem>()
                .RuleFor(t => t.Description, f => f.Lorem.Sentence())
                .RuleFor(t => t.Ordinal, f => f.Random.Number())
                .RuleFor(t => t.CreatedDate, f => f.Date.Past());
            _personFaker = new Faker<Person>()
                .RuleFor(p => p.FirstName, f => f.Name.FirstName())
                .RuleFor(p => p.LastName, f => f.Name.LastName());
        }

        [Fact]
        public async Task PatchResource_ModelWithEntityFrameworkInheritance_IsPatched()
        {
            // Arrange
            var dbContext = PrepareTest<Startup>();
            var serializer = GetSerializer<SuperUser>(e => new { e.SecurityLevel });
            var superUser = new SuperUser { SecurityLevel = 1337, Username = "Super", Password = "User" };
            dbContext.SuperUsers.Add(superUser);
            dbContext.SaveChanges();
            var su = new SuperUser { Id = superUser.Id, SecurityLevel = 2674 };

            // Act
            var (body, response) = await Patch($"/api/v1/superUsers/{su.Id}", serializer.Serialize(su));

            // Assert
            AssertEqualStatusCode(HttpStatusCode.OK, response);
            var updated = _deserializer.DeserializeSingle<SuperUser>(body).Data;
            Assert.Equal(2674, updated.SecurityLevel);
        }

        [Fact]
        public async Task Response400IfUpdatingNotSettableAttribute()
        {
            // Arrange
            var builder = new WebHostBuilder().UseStartup<Startup>();
            var server = new TestServer(builder);
            var client = server.CreateClient();

            var todoItem = _todoItemFaker.Generate();
            _context.TodoItems.Add(todoItem);
            _context.SaveChanges();

            var serializer = _fixture.GetSerializer<TodoItem>(ti => new { ti.CalculatedValue });
            var content = serializer.Serialize(todoItem);
            var request = PrepareRequest("PATCH", $"/api/v1/todoItems/{todoItem.Id}", content);

            // Act
            var response = await client.SendAsync(request);

            // Assert
<<<<<<< HEAD
            Assert.Equal(HttpStatusCode.UnprocessableEntity, response.StatusCode);

            var body = await response.Content.ReadAsStringAsync();
            var document = JsonConvert.DeserializeObject<ErrorCollection>(body);
            Assert.Single(document.Errors);

            var error = document.Errors.Single();
            Assert.Equal(422, error.StatusCode);
            Assert.Equal("An error occurred while de-serializing the payload.", error.Title);
            Assert.Equal("Property set method not found.", error.Detail);
=======
            Assert.Equal(422, Convert.ToInt32(response.StatusCode));
>>>>>>> 7eb2d6e6
        }

        [Fact]
        public async Task Respond_404_If_EntityDoesNotExist()
        {
            // Arrange
            var maxPersonId = _context.TodoItems.ToList().LastOrDefault()?.Id ?? 0;
            var todoItem = _todoItemFaker.Generate();
            todoItem.Id = maxPersonId + 100;
            todoItem.CreatedDate = DateTime.Now;
            var builder = new WebHostBuilder()
                .UseStartup<Startup>();

            var server = new TestServer(builder);
            var client = server.CreateClient();

            var serializer = _fixture.GetSerializer<TodoItem>(ti => new { ti.Description, ti.Ordinal, ti.CreatedDate });
            var content = serializer.Serialize(todoItem);
            var request = PrepareRequest("PATCH", $"/api/v1/todoItems/{maxPersonId + 100}", content);

            // Act
            var response = await client.SendAsync(request);

            // Assert
            Assert.Equal(HttpStatusCode.NotFound, response.StatusCode);
        }

        [Fact]
        public async Task Respond_422_If_IdNotInAttributeList()
        {
            // Arrange
            var maxPersonId = _context.TodoItems.ToList().LastOrDefault()?.Id ?? 0;
            var todoItem = _todoItemFaker.Generate();
            todoItem.CreatedDate = DateTime.Now;
            var builder = new WebHostBuilder()
                .UseStartup<Startup>();

            var server = new TestServer(builder);
            var client = server.CreateClient();
            var serializer = _fixture.GetSerializer<TodoItem>(ti => new { ti.Description, ti.Ordinal, ti.CreatedDate });
            var content = serializer.Serialize(todoItem);
            var request = PrepareRequest("PATCH", $"/api/v1/todoItems/{maxPersonId}", content);

            // Act
            var response = await client.SendAsync(request);

            // Assert
            Assert.Equal(HttpStatusCode.UnprocessableEntity, response.StatusCode);

            var body = await response.Content.ReadAsStringAsync();
            var document = JsonConvert.DeserializeObject<ErrorCollection>(body);
            Assert.Single(document.Errors);

            var error = document.Errors.Single();
            Assert.Equal(422, error.StatusCode);
            Assert.Equal("Payload must include id attribute.", error.Title);
            Assert.Null(error.Detail);
        }

        [Fact]
        public async Task Can_Patch_Entity()
        {
            // Arrange
            _context.RemoveRange(_context.TodoItemCollections);
            _context.RemoveRange(_context.TodoItems);
            _context.RemoveRange(_context.People);
            _context.SaveChanges();

            var todoItem = _todoItemFaker.Generate();
            var person = _personFaker.Generate();
            todoItem.Owner = person;
            _context.TodoItems.Add(todoItem);
            _context.SaveChanges();

            var newTodoItem = _todoItemFaker.Generate();
            newTodoItem.Id = todoItem.Id;
            var builder = new WebHostBuilder().UseStartup<Startup>();
            var server = new TestServer(builder);
            var client = server.CreateClient();
            var serializer = _fixture.GetSerializer<TodoItem>(p => new { p.Description, p.Ordinal });

            var request = PrepareRequest("PATCH", $"/api/v1/todoItems/{todoItem.Id}", serializer.Serialize(newTodoItem));

            // Act
            var response = await client.SendAsync(request);

            // Assert -- response
            Assert.Equal(HttpStatusCode.OK, response.StatusCode);
            var body = await response.Content.ReadAsStringAsync();
            var document = JsonConvert.DeserializeObject<Document>(body);
            Assert.NotNull(document);
            Assert.NotNull(document.Data);
            Assert.NotNull(document.SingleData.Attributes);
            Assert.Equal(newTodoItem.Description, document.SingleData.Attributes["description"]);
            Assert.Equal(newTodoItem.Ordinal, (long)document.SingleData.Attributes["ordinal"]);
            Assert.True(document.SingleData.Relationships.ContainsKey("owner"));
            Assert.Null(document.SingleData.Relationships["owner"].SingleData);

            // Assert -- database
            var updatedTodoItem = _context.TodoItems.AsNoTracking()
                .Include(t => t.Owner)
                .SingleOrDefault(t => t.Id == todoItem.Id);
            Assert.Equal(person.Id, todoItem.OwnerId);
            Assert.Equal(newTodoItem.Description, updatedTodoItem.Description);
            Assert.Equal(newTodoItem.Ordinal, updatedTodoItem.Ordinal);
        }

        [Fact]
        public async Task Patch_Entity_With_HasMany_Does_Not_Included_Relationships()
        {
            // Arrange
            var todoItem = _todoItemFaker.Generate();
            var person = _personFaker.Generate();
            todoItem.Owner = person;
            _context.TodoItems.Add(todoItem);
            _context.SaveChanges();

            var newPerson = _personFaker.Generate();
            newPerson.Id = person.Id;
            var builder = new WebHostBuilder().UseStartup<Startup>();
            var server = new TestServer(builder);
            var client = server.CreateClient();
            var serializer = _fixture.GetSerializer<Person>(p => new { p.LastName, p.FirstName });

            var request = PrepareRequest("PATCH", $"/api/v1/people/{person.Id}", serializer.Serialize(newPerson));

            // Act
            var response = await client.SendAsync(request);

            // Assert -- response
            Assert.Equal(HttpStatusCode.OK, response.StatusCode);
            var body = await response.Content.ReadAsStringAsync();
            var document = JsonConvert.DeserializeObject<Document>(body);
            Assert.NotNull(document);
            Assert.NotNull(document.Data);
            Assert.NotNull(document.SingleData.Attributes);
            Assert.Equal(newPerson.LastName, document.SingleData.Attributes["lastName"]);
            Assert.Equal(newPerson.FirstName, document.SingleData.Attributes["firstName"]);
            Assert.True(document.SingleData.Relationships.ContainsKey("todoItems"));
            Assert.Null(document.SingleData.Relationships["todoItems"].Data);
        }

        [Fact]
        public async Task Can_Patch_Entity_And_HasOne_Relationships()
        {
            // Arrange
            var todoItem = _todoItemFaker.Generate();
            todoItem.CreatedDate = DateTime.Now;
            var person = _personFaker.Generate();
            _context.TodoItems.Add(todoItem);
            _context.People.Add(person);
            _context.SaveChanges();
            todoItem.Owner = person;

            var builder = new WebHostBuilder()
                .UseStartup<Startup>();
            var server = new TestServer(builder);
            var client = server.CreateClient();
            var serializer = _fixture.GetSerializer<TodoItem>(ti => new { ti.Description, ti.Ordinal, ti.CreatedDate }, ti => new { ti.Owner });
            var content = serializer.Serialize(todoItem);
            var request = PrepareRequest("PATCH", $"/api/v1/todoItems/{todoItem.Id}", content);

            // Act
            var response = await client.SendAsync(request);
            var updatedTodoItem = _context.TodoItems.AsNoTracking()
                .Include(t => t.Owner)
                .SingleOrDefault(t => t.Id == todoItem.Id);

            // Assert
            Assert.Equal(HttpStatusCode.OK, response.StatusCode);
            Assert.Equal(person.Id, updatedTodoItem.OwnerId);
        }

        private HttpRequestMessage PrepareRequest(string method, string route, string content)
        {
            var httpMethod = new HttpMethod(method);
            var request = new HttpRequestMessage(httpMethod, route) {Content = new StringContent(content)};

            request.Content.Headers.ContentType = new MediaTypeHeaderValue("application/vnd.api+json");
            return request;
        }
    }
}<|MERGE_RESOLUTION|>--- conflicted
+++ resolved
@@ -79,7 +79,6 @@
             var response = await client.SendAsync(request);
 
             // Assert
-<<<<<<< HEAD
             Assert.Equal(HttpStatusCode.UnprocessableEntity, response.StatusCode);
 
             var body = await response.Content.ReadAsStringAsync();
@@ -90,9 +89,6 @@
             Assert.Equal(422, error.StatusCode);
             Assert.Equal("An error occurred while de-serializing the payload.", error.Title);
             Assert.Equal("Property set method not found.", error.Detail);
-=======
-            Assert.Equal(422, Convert.ToInt32(response.StatusCode));
->>>>>>> 7eb2d6e6
         }
 
         [Fact]
