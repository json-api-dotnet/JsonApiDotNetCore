--- conflicted
+++ resolved
@@ -190,10 +190,7 @@
             var otherTodoItem = _todoItemFaker.Generate();
             otherTodoItem.Assignee = null;
 
-<<<<<<< HEAD
             _context.RemoveRange(_context.TodoItems);
-=======
->>>>>>> 676b654d
             _context.TodoItems.AddRange(new[] { todoItem, otherTodoItem });
             _context.SaveChanges();
 
@@ -203,22 +200,13 @@
 
             // Act
             var response = await _fixture.Client.SendAsync(request);
-
-            Assert.Equal(HttpStatusCode.OK, response.StatusCode);
-
-            var body = await response.Content.ReadAsStringAsync();
-<<<<<<< HEAD
+            Assert.Equal(HttpStatusCode.OK, response.StatusCode);
+
+            var body = await response.Content.ReadAsStringAsync();
             var list = _fixture.GetDeserializer().DeserializeList<TodoItem>(body).Data;
 
             // Assert
             Assert.Equal(todoItem.Id, list.Single().Id);
-=======
-            var todoItems = _fixture.GetService<IJsonApiDeSerializer>().DeserializeList<TodoItem>(body);
-
-            // Assert
-            Assert.NotEmpty(todoItems);
-            Assert.All(todoItems, t => Assert.NotNull(t.Assignee));
->>>>>>> 676b654d
         }
 
         [Fact]
@@ -274,11 +262,7 @@
             Assert.Equal(HttpStatusCode.OK, response.StatusCode);
 
             var body = await response.Content.ReadAsStringAsync();
-<<<<<<< HEAD
             var todoItems = _fixture.GetDeserializer().DeserializeList<TodoItem>(body).Data;
-=======
-            var todoItems = _fixture.GetService<IJsonApiDeSerializer>().DeserializeList<TodoItem>(body);
->>>>>>> 676b654d
 
             // Assert
             Assert.NotEmpty(todoItems);
