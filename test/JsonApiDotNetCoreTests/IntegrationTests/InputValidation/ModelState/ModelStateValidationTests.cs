using System.Net;
using FluentAssertions;
using JsonApiDotNetCore.Serialization.Objects;
using TestBuildingBlocks;
using Xunit;

namespace JsonApiDotNetCoreTests.IntegrationTests.InputValidation.ModelState;

public sealed class ModelStateValidationTests : IClassFixture<IntegrationTestContext<TestableStartup<ModelStateDbContext>, ModelStateDbContext>>
{
    private readonly IntegrationTestContext<TestableStartup<ModelStateDbContext>, ModelStateDbContext> _testContext;
    private readonly ModelStateFakers _fakers = new();

    public ModelStateValidationTests(IntegrationTestContext<TestableStartup<ModelStateDbContext>, ModelStateDbContext> testContext)
    {
        _testContext = testContext;

        testContext.UseController<SystemDirectoriesController>();
        testContext.UseController<SystemFilesController>();
    }

    [Fact]
    public async Task Cannot_create_resource_with_omitted_required_attribute()
    {
        // Arrange
        var requestBody = new
        {
            data = new
            {
                type = "systemDirectories",
                attributes = new
                {
                    isCaseSensitive = true
                }
            }
        };

        const string route = "/systemDirectories";

        // Act
        (HttpResponseMessage httpResponse, Document responseDocument) = await _testContext.ExecutePostAsync<Document>(route, requestBody);

        // Assert
        httpResponse.ShouldHaveStatusCode(HttpStatusCode.UnprocessableEntity);

        responseDocument.Errors.Should().HaveCount(1);

        ErrorObject error = responseDocument.Errors[0];
        error.StatusCode.Should().Be(HttpStatusCode.UnprocessableEntity);
        error.Title.Should().Be("Input validation failed.");
        error.Detail.Should().Be("The Name field is required.");
        error.Source.Should().NotBeNull();
        error.Source.Pointer.Should().Be("/data/attributes/directoryName");
    }

    [Fact]
    public async Task Cannot_create_resource_with_null_for_required_attribute_value()
    {
        // Arrange
        var requestBody = new
        {
            data = new
            {
                type = "systemDirectories",
                attributes = new
                {
                    directoryName = (string?)null,
                    isCaseSensitive = true
                }
            }
        };

        const string route = "/systemDirectories";

        // Act
        (HttpResponseMessage httpResponse, Document responseDocument) = await _testContext.ExecutePostAsync<Document>(route, requestBody);

        // Assert
        httpResponse.ShouldHaveStatusCode(HttpStatusCode.UnprocessableEntity);

        responseDocument.Errors.Should().HaveCount(1);

        ErrorObject error = responseDocument.Errors[0];
        error.StatusCode.Should().Be(HttpStatusCode.UnprocessableEntity);
        error.Title.Should().Be("Input validation failed.");
        error.Detail.Should().Be("The Name field is required.");
        error.Source.Should().NotBeNull();
        error.Source.Pointer.Should().Be("/data/attributes/directoryName");
    }

    [Fact]
    public async Task Cannot_create_resource_with_invalid_attribute_value()
    {
        // Arrange
        var requestBody = new
        {
            data = new
            {
                type = "systemDirectories",
                attributes = new
                {
                    directoryName = "!@#$%^&*().-",
                    isCaseSensitive = true
                }
            }
        };

        const string route = "/systemDirectories";

        // Act
        (HttpResponseMessage httpResponse, Document responseDocument) = await _testContext.ExecutePostAsync<Document>(route, requestBody);

        // Assert
        httpResponse.ShouldHaveStatusCode(HttpStatusCode.UnprocessableEntity);

        responseDocument.Errors.Should().HaveCount(1);

        ErrorObject error = responseDocument.Errors[0];
        error.StatusCode.Should().Be(HttpStatusCode.UnprocessableEntity);
        error.Title.Should().Be("Input validation failed.");
<<<<<<< HEAD
        error.Detail.Should().Be("The field Name must match the regular expression '^[\\w\\s]+$'.");
        error.Source.ShouldNotBeNull();
=======
        error.Detail.Should().Be(@"The field Name must match the regular expression '^[\w\s]+$'.");
        error.Source.Should().NotBeNull();
>>>>>>> 32b26244
        error.Source.Pointer.Should().Be("/data/attributes/directoryName");
    }

    [Fact]
    public async Task Cannot_create_resource_with_invalid_DateOnly_TimeOnly_attribute_value()
    {
        // Arrange
        SystemFile newFile = _fakers.SystemFile.GenerateOne();

        var requestBody = new
        {
            data = new
            {
                type = "systemFiles",
                attributes = new
                {
                    fileName = newFile.FileName,
                    attributes = newFile.Attributes,
                    sizeInBytes = newFile.SizeInBytes,
                    createdOn = DateOnly.MinValue,
                    createdAt = TimeOnly.MinValue
                }
            }
        };

        const string route = "/systemFiles";

        // Act
        (HttpResponseMessage httpResponse, Document responseDocument) = await _testContext.ExecutePostAsync<Document>(route, requestBody);

        // Assert
        httpResponse.ShouldHaveStatusCode(HttpStatusCode.UnprocessableEntity);

        responseDocument.Errors.Should().HaveCount(2);

        ErrorObject error1 = responseDocument.Errors[0];
        error1.StatusCode.Should().Be(HttpStatusCode.UnprocessableEntity);
        error1.Title.Should().Be("Input validation failed.");
        error1.Detail.Should().StartWith("The field CreatedAt must be between ");
        error1.Source.Should().NotBeNull();
        error1.Source.Pointer.Should().Be("/data/attributes/createdAt");

        ErrorObject error2 = responseDocument.Errors[1];
        error2.StatusCode.Should().Be(HttpStatusCode.UnprocessableEntity);
        error2.Title.Should().Be("Input validation failed.");
        error2.Detail.Should().StartWith("The field CreatedOn must be between ");
        error2.Source.Should().NotBeNull();
        error2.Source.Pointer.Should().Be("/data/attributes/createdOn");
    }

    [Fact]
    public async Task Can_create_resource_with_valid_attribute_value()
    {
        // Arrange
        SystemDirectory newDirectory = _fakers.SystemDirectory.GenerateOne();

        var requestBody = new
        {
            data = new
            {
                type = "systemDirectories",
                attributes = new
                {
                    directoryName = newDirectory.Name,
                    isCaseSensitive = newDirectory.IsCaseSensitive
                }
            }
        };

        const string route = "/systemDirectories";

        // Act
        (HttpResponseMessage httpResponse, Document responseDocument) = await _testContext.ExecutePostAsync<Document>(route, requestBody);

        // Assert
        httpResponse.ShouldHaveStatusCode(HttpStatusCode.Created);

        responseDocument.Data.SingleValue.Should().NotBeNull();
        responseDocument.Data.SingleValue.Attributes.Should().ContainKey("directoryName").WhoseValue.Should().Be(newDirectory.Name);
        responseDocument.Data.SingleValue.Attributes.Should().ContainKey("isCaseSensitive").WhoseValue.Should().Be(newDirectory.IsCaseSensitive);
    }

    [Fact]
    public async Task Cannot_create_resource_with_multiple_violations()
    {
        // Arrange
        var requestBody = new
        {
            data = new
            {
                type = "systemDirectories",
                attributes = new
                {
                }
            }
        };

        const string route = "/systemDirectories";

        // Act
        (HttpResponseMessage httpResponse, Document responseDocument) = await _testContext.ExecutePostAsync<Document>(route, requestBody);

        // Assert
        httpResponse.ShouldHaveStatusCode(HttpStatusCode.UnprocessableEntity);

        responseDocument.Errors.Should().HaveCount(2);

        ErrorObject error1 = responseDocument.Errors[0];
        error1.StatusCode.Should().Be(HttpStatusCode.UnprocessableEntity);
        error1.Title.Should().Be("Input validation failed.");
        error1.Detail.Should().Be("The Name field is required.");
        error1.Source.Should().NotBeNull();
        error1.Source.Pointer.Should().Be("/data/attributes/directoryName");

        ErrorObject error2 = responseDocument.Errors[1];
        error2.StatusCode.Should().Be(HttpStatusCode.UnprocessableEntity);
        error2.Title.Should().Be("Input validation failed.");
        error2.Detail.Should().Be("The IsCaseSensitive field is required.");
        error2.Source.Should().NotBeNull();
        error2.Source.Pointer.Should().Be("/data/attributes/isCaseSensitive");
    }

    [Fact]
    public async Task Does_not_exceed_MaxModelValidationErrors()
    {
        // Arrange
        var requestBody = new
        {
            data = new
            {
                type = "systemFiles",
                attributes = new
                {
                }
            }
        };

        const string route = "/systemFiles";

        // Act
        (HttpResponseMessage httpResponse, Document responseDocument) = await _testContext.ExecutePostAsync<Document>(route, requestBody);

        // Assert
        httpResponse.ShouldHaveStatusCode(HttpStatusCode.UnprocessableEntity);

        responseDocument.Errors.Should().HaveCount(3);

        ErrorObject error1 = responseDocument.Errors[0];
        error1.StatusCode.Should().Be(HttpStatusCode.UnprocessableEntity);
        error1.Title.Should().Be("Input validation failed.");
        error1.Detail.Should().Be("The maximum number of allowed model errors has been reached.");
        error1.Source.Should().BeNull();

        ErrorObject error2 = responseDocument.Errors[1];
        error2.StatusCode.Should().Be(HttpStatusCode.UnprocessableEntity);
        error2.Title.Should().Be("Input validation failed.");
        error2.Detail.Should().Be("The FileName field is required.");
        error2.Source.Should().NotBeNull();
        error2.Source.Pointer.Should().Be("/data/attributes/fileName");

        ErrorObject error3 = responseDocument.Errors[2];
        error3.StatusCode.Should().Be(HttpStatusCode.UnprocessableEntity);
        error3.Title.Should().Be("Input validation failed.");
        error3.Detail.Should().Be("The Attributes field is required.");
        error3.Source.Should().NotBeNull();
        error3.Source.Pointer.Should().Be("/data/attributes/attributes");
    }

    [Fact]
    public async Task Can_create_resource_with_annotated_relationships()
    {
        // Arrange
        SystemDirectory existingParentDirectory = _fakers.SystemDirectory.GenerateOne();
        SystemDirectory existingSubdirectory = _fakers.SystemDirectory.GenerateOne();
        SystemFile existingFile = _fakers.SystemFile.GenerateOne();

        SystemDirectory newDirectory = _fakers.SystemDirectory.GenerateOne();

        await _testContext.RunOnDatabaseAsync(async dbContext =>
        {
            dbContext.Directories.AddRange(existingParentDirectory, existingSubdirectory);
            dbContext.Files.Add(existingFile);
            await dbContext.SaveChangesAsync();
        });

        var requestBody = new
        {
            data = new
            {
                type = "systemDirectories",
                attributes = new
                {
                    directoryName = newDirectory.Name,
                    isCaseSensitive = newDirectory.IsCaseSensitive
                },
                relationships = new
                {
                    subdirectories = new
                    {
                        data = new[]
                        {
                            new
                            {
                                type = "systemDirectories",
                                id = existingSubdirectory.StringId
                            }
                        }
                    },
                    files = new
                    {
                        data = new[]
                        {
                            new
                            {
                                type = "systemFiles",
                                id = existingFile.StringId
                            }
                        }
                    },
                    parent = new
                    {
                        data = new
                        {
                            type = "systemDirectories",
                            id = existingParentDirectory.StringId
                        }
                    }
                }
            }
        };

        const string route = "/systemDirectories";

        // Act
        (HttpResponseMessage httpResponse, Document responseDocument) = await _testContext.ExecutePostAsync<Document>(route, requestBody);

        // Assert
        httpResponse.ShouldHaveStatusCode(HttpStatusCode.Created);

        responseDocument.Data.SingleValue.Should().NotBeNull();
        responseDocument.Data.SingleValue.Attributes.Should().ContainKey("directoryName").WhoseValue.Should().Be(newDirectory.Name);
        responseDocument.Data.SingleValue.Attributes.Should().ContainKey("isCaseSensitive").WhoseValue.Should().Be(newDirectory.IsCaseSensitive);
    }

    [Fact]
    public async Task Can_add_to_annotated_ToMany_relationship()
    {
        // Arrange
        SystemDirectory existingDirectory = _fakers.SystemDirectory.GenerateOne();
        SystemFile existingFile = _fakers.SystemFile.GenerateOne();

        await _testContext.RunOnDatabaseAsync(async dbContext =>
        {
            dbContext.AddInRange(existingDirectory, existingFile);
            await dbContext.SaveChangesAsync();
        });

        var requestBody = new
        {
            data = new[]
            {
                new
                {
                    type = "systemFiles",
                    id = existingFile.StringId
                }
            }
        };

        string route = $"/systemDirectories/{existingDirectory.StringId}/relationships/files";

        // Act
        (HttpResponseMessage httpResponse, string responseDocument) = await _testContext.ExecutePostAsync<string>(route, requestBody);

        // Assert
        httpResponse.ShouldHaveStatusCode(HttpStatusCode.NoContent);

        responseDocument.Should().BeEmpty();
    }

    [Fact]
    public async Task Can_update_resource_with_omitted_required_attribute_value()
    {
        // Arrange
        SystemFile existingFile = _fakers.SystemFile.GenerateOne();

        long? newSizeInBytes = _fakers.SystemFile.GenerateOne().SizeInBytes;

        await _testContext.RunOnDatabaseAsync(async dbContext =>
        {
            dbContext.Files.Add(existingFile);
            await dbContext.SaveChangesAsync();
        });

        var requestBody = new
        {
            data = new
            {
                type = "systemFiles",
                id = existingFile.StringId,
                attributes = new
                {
                    sizeInBytes = newSizeInBytes
                }
            }
        };

        string route = $"/systemFiles/{existingFile.StringId}";

        // Act
        (HttpResponseMessage httpResponse, string responseDocument) = await _testContext.ExecutePatchAsync<string>(route, requestBody);

        // Assert
        httpResponse.ShouldHaveStatusCode(HttpStatusCode.NoContent);

        responseDocument.Should().BeEmpty();
    }

    [Fact]
    public async Task Cannot_update_resource_with_null_for_required_attribute_values()
    {
        // Arrange
        SystemDirectory existingDirectory = _fakers.SystemDirectory.GenerateOne();

        await _testContext.RunOnDatabaseAsync(async dbContext =>
        {
            dbContext.Directories.Add(existingDirectory);
            await dbContext.SaveChangesAsync();
        });

        var requestBody = new
        {
            data = new
            {
                type = "systemDirectories",
                id = existingDirectory.StringId,
                attributes = new
                {
                    directoryName = (string?)null,
                    isCaseSensitive = (bool?)null
                }
            }
        };

        string route = $"/systemDirectories/{existingDirectory.StringId}";

        // Act
        (HttpResponseMessage httpResponse, Document responseDocument) = await _testContext.ExecutePatchAsync<Document>(route, requestBody);

        // Assert
        httpResponse.ShouldHaveStatusCode(HttpStatusCode.UnprocessableEntity);

        responseDocument.Errors.Should().HaveCount(2);

        ErrorObject error1 = responseDocument.Errors[0];
        error1.StatusCode.Should().Be(HttpStatusCode.UnprocessableEntity);
        error1.Title.Should().Be("Input validation failed.");
        error1.Detail.Should().Be("The Name field is required.");
        error1.Source.Should().NotBeNull();
        error1.Source.Pointer.Should().Be("/data/attributes/directoryName");

        ErrorObject error2 = responseDocument.Errors[1];
        error2.StatusCode.Should().Be(HttpStatusCode.UnprocessableEntity);
        error2.Title.Should().Be("Input validation failed.");
        error2.Detail.Should().Be("The IsCaseSensitive field is required.");
        error2.Source.Should().NotBeNull();
        error2.Source.Pointer.Should().Be("/data/attributes/isCaseSensitive");
    }

    [Fact]
    public async Task Cannot_update_resource_with_invalid_attribute_value()
    {
        // Arrange
        SystemDirectory existingDirectory = _fakers.SystemDirectory.GenerateOne();

        await _testContext.RunOnDatabaseAsync(async dbContext =>
        {
            dbContext.Directories.Add(existingDirectory);
            await dbContext.SaveChangesAsync();
        });

        var requestBody = new
        {
            data = new
            {
                type = "systemDirectories",
                id = existingDirectory.StringId,
                attributes = new
                {
                    directoryName = "!@#$%^&*().-"
                }
            }
        };

        string route = $"/systemDirectories/{existingDirectory.StringId}";

        // Act
        (HttpResponseMessage httpResponse, Document responseDocument) = await _testContext.ExecutePatchAsync<Document>(route, requestBody);

        // Assert
        httpResponse.ShouldHaveStatusCode(HttpStatusCode.UnprocessableEntity);

        responseDocument.Errors.Should().HaveCount(1);

        ErrorObject error = responseDocument.Errors[0];
        error.StatusCode.Should().Be(HttpStatusCode.UnprocessableEntity);
        error.Title.Should().Be("Input validation failed.");
<<<<<<< HEAD
        error.Detail.Should().Be("The field Name must match the regular expression '^[\\w\\s]+$'.");
        error.Source.ShouldNotBeNull();
=======
        error.Detail.Should().Be(@"The field Name must match the regular expression '^[\w\s]+$'.");
        error.Source.Should().NotBeNull();
>>>>>>> 32b26244
        error.Source.Pointer.Should().Be("/data/attributes/directoryName");
    }

    [Fact]
    public async Task Cannot_update_resource_with_invalid_ID()
    {
        // Arrange
        var requestBody = new
        {
            data = new
            {
                type = "systemDirectories",
                id = "-1",
                relationships = new
                {
                    subdirectories = new
                    {
                        data = new[]
                        {
                            new
                            {
                                type = "systemDirectories",
                                id = "-1"
                            }
                        }
                    }
                }
            }
        };

        const string route = "/systemDirectories/-1";

        // Act
        (HttpResponseMessage httpResponse, Document responseDocument) = await _testContext.ExecutePatchAsync<Document>(route, requestBody);

        // Assert
        httpResponse.ShouldHaveStatusCode(HttpStatusCode.UnprocessableEntity);

        responseDocument.Errors.Should().HaveCount(2);

        ErrorObject error1 = responseDocument.Errors[0];
        error1.StatusCode.Should().Be(HttpStatusCode.UnprocessableEntity);
        error1.Title.Should().Be("Input validation failed.");
        error1.Detail.Should().Be("The field Id must match the regular expression '^[0-9]+$'.");
        error1.Source.Should().NotBeNull();
        error1.Source.Pointer.Should().Be("/data/id");

        ErrorObject error2 = responseDocument.Errors[1];
        error2.StatusCode.Should().Be(HttpStatusCode.UnprocessableEntity);
        error2.Title.Should().Be("Input validation failed.");
        error2.Detail.Should().Be("The field Id must match the regular expression '^[0-9]+$'.");
        error2.Source.Should().NotBeNull();
        error2.Source.Pointer.Should().Be("/data/relationships/subdirectories/data[0]/id");
    }

    [Fact]
    public async Task Can_update_resource_with_valid_attribute_value()
    {
        // Arrange
        SystemDirectory existingDirectory = _fakers.SystemDirectory.GenerateOne();

        string newDirectoryName = _fakers.SystemDirectory.GenerateOne().Name;

        await _testContext.RunOnDatabaseAsync(async dbContext =>
        {
            dbContext.Directories.Add(existingDirectory);
            await dbContext.SaveChangesAsync();
        });

        var requestBody = new
        {
            data = new
            {
                type = "systemDirectories",
                id = existingDirectory.StringId,
                attributes = new
                {
                    directoryName = newDirectoryName
                }
            }
        };

        string route = $"/systemDirectories/{existingDirectory.StringId}";

        // Act
        (HttpResponseMessage httpResponse, string responseDocument) = await _testContext.ExecutePatchAsync<string>(route, requestBody);

        // Assert
        httpResponse.ShouldHaveStatusCode(HttpStatusCode.NoContent);

        responseDocument.Should().BeEmpty();
    }

    [Fact]
    public async Task Can_update_resource_with_annotated_relationships()
    {
        // Arrange
        SystemDirectory existingDirectory = _fakers.SystemDirectory.GenerateOne();
        existingDirectory.Subdirectories = _fakers.SystemDirectory.GenerateList(1);
        existingDirectory.Files = _fakers.SystemFile.GenerateList(1);
        existingDirectory.Parent = _fakers.SystemDirectory.GenerateOne();

        SystemDirectory existingParent = _fakers.SystemDirectory.GenerateOne();
        SystemDirectory existingSubdirectory = _fakers.SystemDirectory.GenerateOne();
        SystemFile existingFile = _fakers.SystemFile.GenerateOne();

        string newDirectoryName = _fakers.SystemDirectory.GenerateOne().Name;

        await _testContext.RunOnDatabaseAsync(async dbContext =>
        {
            dbContext.Directories.AddRange(existingDirectory, existingParent, existingSubdirectory);
            dbContext.Files.Add(existingFile);
            await dbContext.SaveChangesAsync();
        });

        var requestBody = new
        {
            data = new
            {
                type = "systemDirectories",
                id = existingDirectory.StringId,
                attributes = new
                {
                    directoryName = newDirectoryName
                },
                relationships = new
                {
                    subdirectories = new
                    {
                        data = new[]
                        {
                            new
                            {
                                type = "systemDirectories",
                                id = existingSubdirectory.StringId
                            }
                        }
                    },
                    files = new
                    {
                        data = new[]
                        {
                            new
                            {
                                type = "systemFiles",
                                id = existingFile.StringId
                            }
                        }
                    },
                    parent = new
                    {
                        data = new
                        {
                            type = "systemDirectories",
                            id = existingParent.StringId
                        }
                    }
                }
            }
        };

        string route = $"/systemDirectories/{existingDirectory.StringId}";

        // Act
        (HttpResponseMessage httpResponse, string responseDocument) = await _testContext.ExecutePatchAsync<string>(route, requestBody);

        // Assert
        httpResponse.ShouldHaveStatusCode(HttpStatusCode.NoContent);

        responseDocument.Should().BeEmpty();
    }

    [Fact]
    public async Task Can_update_resource_with_multiple_self_references()
    {
        // Arrange
        SystemDirectory existingDirectory = _fakers.SystemDirectory.GenerateOne();

        await _testContext.RunOnDatabaseAsync(async dbContext =>
        {
            dbContext.Directories.Add(existingDirectory);
            await dbContext.SaveChangesAsync();
        });

        var requestBody = new
        {
            data = new
            {
                type = "systemDirectories",
                id = existingDirectory.StringId,
                relationships = new
                {
                    self = new
                    {
                        data = new
                        {
                            type = "systemDirectories",
                            id = existingDirectory.StringId
                        }
                    },
                    alsoSelf = new
                    {
                        data = new
                        {
                            type = "systemDirectories",
                            id = existingDirectory.StringId
                        }
                    }
                }
            }
        };

        string route = $"/systemDirectories/{existingDirectory.StringId}";

        // Act
        (HttpResponseMessage httpResponse, string responseDocument) = await _testContext.ExecutePatchAsync<string>(route, requestBody);

        // Assert
        httpResponse.ShouldHaveStatusCode(HttpStatusCode.NoContent);

        responseDocument.Should().BeEmpty();
    }

    [Fact]
    public async Task Can_update_resource_with_collection_of_self_references()
    {
        // Arrange
        SystemDirectory existingDirectory = _fakers.SystemDirectory.GenerateOne();

        await _testContext.RunOnDatabaseAsync(async dbContext =>
        {
            dbContext.Directories.Add(existingDirectory);
            await dbContext.SaveChangesAsync();
        });

        var requestBody = new
        {
            data = new
            {
                type = "systemDirectories",
                id = existingDirectory.StringId,
                relationships = new
                {
                    subdirectories = new
                    {
                        data = new[]
                        {
                            new
                            {
                                type = "systemDirectories",
                                id = existingDirectory.StringId
                            }
                        }
                    }
                }
            }
        };

        string route = $"/systemDirectories/{existingDirectory.StringId}";

        // Act
        (HttpResponseMessage httpResponse, string responseDocument) = await _testContext.ExecutePatchAsync<string>(route, requestBody);

        // Assert
        httpResponse.ShouldHaveStatusCode(HttpStatusCode.NoContent);

        responseDocument.Should().BeEmpty();
    }

    [Fact]
    public async Task Can_replace_annotated_ToOne_relationship()
    {
        // Arrange
        SystemDirectory existingDirectory = _fakers.SystemDirectory.GenerateOne();
        existingDirectory.Parent = _fakers.SystemDirectory.GenerateOne();

        SystemDirectory otherExistingDirectory = _fakers.SystemDirectory.GenerateOne();

        await _testContext.RunOnDatabaseAsync(async dbContext =>
        {
            dbContext.Directories.AddRange(existingDirectory, otherExistingDirectory);
            await dbContext.SaveChangesAsync();
        });

        var requestBody = new
        {
            data = new
            {
                type = "systemDirectories",
                id = otherExistingDirectory.StringId
            }
        };

        string route = $"/systemDirectories/{existingDirectory.StringId}/relationships/parent";

        // Act
        (HttpResponseMessage httpResponse, string responseDocument) = await _testContext.ExecutePatchAsync<string>(route, requestBody);

        // Assert
        httpResponse.ShouldHaveStatusCode(HttpStatusCode.NoContent);

        responseDocument.Should().BeEmpty();
    }

    [Fact]
    public async Task Can_replace_annotated_ToMany_relationship()
    {
        // Arrange
        SystemDirectory existingDirectory = _fakers.SystemDirectory.GenerateOne();
        existingDirectory.Files = _fakers.SystemFile.GenerateList(2);

        SystemFile existingFile = _fakers.SystemFile.GenerateOne();

        await _testContext.RunOnDatabaseAsync(async dbContext =>
        {
            dbContext.AddInRange(existingDirectory, existingFile);
            await dbContext.SaveChangesAsync();
        });

        var requestBody = new
        {
            data = new[]
            {
                new
                {
                    type = "systemFiles",
                    id = existingFile.StringId
                }
            }
        };

        string route = $"/systemDirectories/{existingDirectory.StringId}/relationships/files";

        // Act
        (HttpResponseMessage httpResponse, string responseDocument) = await _testContext.ExecutePatchAsync<string>(route, requestBody);

        // Assert
        httpResponse.ShouldHaveStatusCode(HttpStatusCode.NoContent);

        responseDocument.Should().BeEmpty();
    }

    [Fact]
    public async Task Can_remove_from_annotated_ToMany_relationship()
    {
        // Arrange
        SystemDirectory existingDirectory = _fakers.SystemDirectory.GenerateOne();
        existingDirectory.Files = _fakers.SystemFile.GenerateList(1);

        await _testContext.RunOnDatabaseAsync(async dbContext =>
        {
            dbContext.Directories.Add(existingDirectory);
            await dbContext.SaveChangesAsync();
        });

        var requestBody = new
        {
            data = new[]
            {
                new
                {
                    type = "systemFiles",
                    id = existingDirectory.Files.ElementAt(0).StringId
                }
            }
        };

        string route = $"/systemDirectories/{existingDirectory.StringId}/relationships/files";

        // Act
        (HttpResponseMessage httpResponse, string responseDocument) = await _testContext.ExecuteDeleteAsync<string>(route, requestBody);

        // Assert
        httpResponse.ShouldHaveStatusCode(HttpStatusCode.NoContent);

        responseDocument.Should().BeEmpty();
    }
}<|MERGE_RESOLUTION|>--- conflicted
+++ resolved
@@ -118,13 +118,8 @@
         ErrorObject error = responseDocument.Errors[0];
         error.StatusCode.Should().Be(HttpStatusCode.UnprocessableEntity);
         error.Title.Should().Be("Input validation failed.");
-<<<<<<< HEAD
-        error.Detail.Should().Be("The field Name must match the regular expression '^[\\w\\s]+$'.");
-        error.Source.ShouldNotBeNull();
-=======
         error.Detail.Should().Be(@"The field Name must match the regular expression '^[\w\s]+$'.");
         error.Source.Should().NotBeNull();
->>>>>>> 32b26244
         error.Source.Pointer.Should().Be("/data/attributes/directoryName");
     }
 
@@ -532,13 +527,8 @@
         ErrorObject error = responseDocument.Errors[0];
         error.StatusCode.Should().Be(HttpStatusCode.UnprocessableEntity);
         error.Title.Should().Be("Input validation failed.");
-<<<<<<< HEAD
-        error.Detail.Should().Be("The field Name must match the regular expression '^[\\w\\s]+$'.");
-        error.Source.ShouldNotBeNull();
-=======
         error.Detail.Should().Be(@"The field Name must match the regular expression '^[\w\s]+$'.");
         error.Source.Should().NotBeNull();
->>>>>>> 32b26244
         error.Source.Pointer.Should().Be("/data/attributes/directoryName");
     }
 
