--- conflicted
+++ resolved
@@ -52,13 +52,8 @@
         rewriter.Visit(expression, null);
 
         // Assert
-<<<<<<< HEAD
-        List<string> visitedTypeNames = rewriter.ExpressionsVisited.Select(queryExpression => queryExpression.GetType().Name).ToList();
-        List<string> expectedTypeNames = expectedTypes.Split(',').Select(type => type + "Expression").ToList();
-=======
-        string[] visitedTypeNames = rewriter.ExpressionsVisited.Select(queryExpression => queryExpression.GetType().Name).ToArray();
-        string[] expectedTypeNames = expectedTypes.Split(',').Select(type => $"{type}Expression").ToArray();
->>>>>>> b09dc7e7
+        string[] visitedTypeNames = rewriter.ExpressionsVisited.Select(queryExpression => queryExpression.GetType().Name).ToArray();
+        string[] expectedTypeNames = expectedTypes.Split(',').Select(type => $"{type}Expression").ToArray();
 
         visitedTypeNames.Should().ContainInOrder(expectedTypeNames);
         visitedTypeNames.Should().HaveCount(expectedTypeNames.Length);
@@ -80,13 +75,8 @@
         rewriter.Visit(expression, null);
 
         // Assert
-<<<<<<< HEAD
-        List<string> visitedTypeNames = rewriter.ExpressionsVisited.Select(queryExpression => queryExpression.GetType().Name).ToList();
-        List<string> expectedTypeNames = expectedTypes.Split(',').Select(type => type + "Expression").ToList();
-=======
-        string[] visitedTypeNames = rewriter.ExpressionsVisited.Select(queryExpression => queryExpression.GetType().Name).ToArray();
-        string[] expectedTypeNames = expectedTypes.Split(',').Select(type => $"{type}Expression").ToArray();
->>>>>>> b09dc7e7
+        string[] visitedTypeNames = rewriter.ExpressionsVisited.Select(queryExpression => queryExpression.GetType().Name).ToArray();
+        string[] expectedTypeNames = expectedTypes.Split(',').Select(type => $"{type}Expression").ToArray();
 
         visitedTypeNames.Should().ContainInOrder(expectedTypeNames);
         visitedTypeNames.Should().HaveCount(expectedTypeNames.Length);
@@ -145,13 +135,8 @@
         rewriter.Visit(expression, null);
 
         // Assert
-<<<<<<< HEAD
-        List<string> visitedTypeNames = rewriter.ExpressionsVisited.Select(queryExpression => queryExpression.GetType().Name).ToList();
-        List<string> expectedTypeNames = expectedTypes.Split(',').Select(type => type + "Expression").ToList();
-=======
-        string[] visitedTypeNames = rewriter.ExpressionsVisited.Select(queryExpression => queryExpression.GetType().Name).ToArray();
-        string[] expectedTypeNames = expectedTypes.Split(',').Select(type => $"{type}Expression").ToArray();
->>>>>>> b09dc7e7
+        string[] visitedTypeNames = rewriter.ExpressionsVisited.Select(queryExpression => queryExpression.GetType().Name).ToArray();
+        string[] expectedTypeNames = expectedTypes.Split(',').Select(type => $"{type}Expression").ToArray();
 
         visitedTypeNames.Should().ContainInOrder(expectedTypeNames);
         visitedTypeNames.Should().HaveCount(expectedTypeNames.Length);
@@ -174,13 +159,8 @@
         rewriter.Visit(expression, null);
 
         // Assert
-<<<<<<< HEAD
-        List<string> visitedTypeNames = rewriter.ExpressionsVisited.Select(queryExpression => queryExpression.GetType().Name).ToList();
-        List<string> expectedTypeNames = expectedTypes.Split(',').Select(type => type + "Expression").ToList();
-=======
-        string[] visitedTypeNames = rewriter.ExpressionsVisited.Select(queryExpression => queryExpression.GetType().Name).ToArray();
-        string[] expectedTypeNames = expectedTypes.Split(',').Select(type => $"{type}Expression").ToArray();
->>>>>>> b09dc7e7
+        string[] visitedTypeNames = rewriter.ExpressionsVisited.Select(queryExpression => queryExpression.GetType().Name).ToArray();
+        string[] expectedTypeNames = expectedTypes.Split(',').Select(type => $"{type}Expression").ToArray();
 
         visitedTypeNames.Should().ContainInOrder(expectedTypeNames);
         visitedTypeNames.Should().HaveCount(expectedTypeNames.Length);
@@ -202,13 +182,8 @@
         rewriter.Visit(expression, null);
 
         // Assert
-<<<<<<< HEAD
-        List<string> visitedTypeNames = rewriter.ExpressionsVisited.Select(queryExpression => queryExpression.GetType().Name).ToList();
-        List<string> expectedTypeNames = expectedTypes.Split(',').Select(type => type + "Expression").ToList();
-=======
-        string[] visitedTypeNames = rewriter.ExpressionsVisited.Select(queryExpression => queryExpression.GetType().Name).ToArray();
-        string[] expectedTypeNames = expectedTypes.Split(',').Select(type => $"{type}Expression").ToArray();
->>>>>>> b09dc7e7
+        string[] visitedTypeNames = rewriter.ExpressionsVisited.Select(queryExpression => queryExpression.GetType().Name).ToArray();
+        string[] expectedTypeNames = expectedTypes.Split(',').Select(type => $"{type}Expression").ToArray();
 
         visitedTypeNames.Should().ContainInOrder(expectedTypeNames);
         visitedTypeNames.Should().HaveCount(expectedTypeNames.Length);
@@ -232,13 +207,8 @@
         rewriter.Visit(expression, null);
 
         // Assert
-<<<<<<< HEAD
-        List<string> visitedTypeNames = rewriter.ExpressionsVisited.Select(queryExpression => queryExpression.GetType().Name).ToList();
-        List<string> expectedTypeNames = expectedTypes.Split(',').Select(type => type + "Expression").ToList();
-=======
-        string[] visitedTypeNames = rewriter.ExpressionsVisited.Select(queryExpression => queryExpression.GetType().Name).ToArray();
-        string[] expectedTypeNames = expectedTypes.Split(',').Select(type => $"{type}Expression").ToArray();
->>>>>>> b09dc7e7
+        string[] visitedTypeNames = rewriter.ExpressionsVisited.Select(queryExpression => queryExpression.GetType().Name).ToArray();
+        string[] expectedTypeNames = expectedTypes.Split(',').Select(type => $"{type}Expression").ToArray();
 
         visitedTypeNames.Should().ContainInOrder(expectedTypeNames);
         visitedTypeNames.Should().HaveCount(expectedTypeNames.Length);
