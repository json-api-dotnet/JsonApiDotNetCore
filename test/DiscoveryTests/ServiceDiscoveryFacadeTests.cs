--- conflicted
+++ resolved
@@ -44,12 +44,9 @@
             _services.AddScoped((_) => new Mock<IResourceGraph>().Object);
             _services.AddScoped((_) => new Mock<IGenericServiceFactory>().Object);
             _services.AddScoped((_) => new Mock<IResourceContextProvider>().Object);
-<<<<<<< HEAD
             _services.AddScoped(typeof(IResourceChangeTracker<>), typeof(DefaultResourceChangeTracker<>));
-=======
 
             _resourceGraphBuilder = new ResourceGraphBuilder(options);
->>>>>>> c13d9506
         }
 
         private ServiceDiscoveryFacade Facade => new ServiceDiscoveryFacade(_services, _resourceGraphBuilder);
