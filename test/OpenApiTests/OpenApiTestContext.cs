--- conflicted
+++ resolved
@@ -48,17 +48,6 @@
         return Path.GetFullPath(outputPath);
     }
 
-<<<<<<< HEAD
-=======
-    private static void AssertHasSwaggerDocumentOutputPath([SysNotNull] string? relativePath)
-    {
-        if (relativePath is null)
-        {
-            throw new Exception($"Property '{nameof(OpenApiTestContext<object, TestableDbContext>)}.{nameof(SwaggerDocumentOutputPath)}' must be set.");
-        }
-    }
-
->>>>>>> 0e745913
     private async Task<string> GetAsync(string requestUrl)
     {
         using var request = new HttpRequestMessage(HttpMethod.Get, requestUrl);
