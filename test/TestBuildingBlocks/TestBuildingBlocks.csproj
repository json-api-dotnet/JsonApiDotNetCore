--- conflicted
+++ resolved
@@ -8,12 +8,8 @@
   </ItemGroup>
 
   <ItemGroup>
-<<<<<<< HEAD
-    <PackageReference Include="BlushingPenguin.JsonPath" Version="1.0.6" />
-    <PackageReference Include="Bogus" Version="34.0.2" />
-=======
+    <PackageReference Include="BlushingPenguin.JsonPath" Version="$(BlushingPenguinVersion)" />
     <PackageReference Include="Bogus" Version="$(BogusVersion)" />
->>>>>>> bb88af68
     <PackageReference Include="coverlet.collector" Version="$(CoverletVersion)" PrivateAssets="All" />
     <PackageReference Include="GitHubActionsTestLogger" Version="$(GitHubActionsTestLoggerVersion)" PrivateAssets="All" />
     <PackageReference Include="FluentAssertions" Version="$(FluentAssertionsVersion)" />
