--- conflicted
+++ resolved
@@ -72,11 +72,9 @@
             Assert.Equal(todoItem.Collection.Id, collection.Id);
         }
 
-        private EntityResourceService<TodoItem> GetService() =>
-<<<<<<< HEAD
-            new EntityResourceService<TodoItem>(_jsonApiContextMock.Object, _repositoryMock.Object, null, null,null, _loggerFactory);
-=======
-            new EntityResourceService<TodoItem>(_jsonApiContextMock.Object, _repositoryMock.Object, _loggerFactory, null);
->>>>>>> a82a241f
+        private EntityResourceService<TodoItem> GetService()
+        {
+            return new EntityResourceService<TodoItem>(_repositoryMock.Object,_jsonApiContextMock.Object.Options, _jsonApiContextMock.Object.RequestManager, _jsonApiContextMock.Object.PageManager, _jsonApiContextMock.Object.ResourceGraph, _loggerFactory, null);
+        }
     }
 }