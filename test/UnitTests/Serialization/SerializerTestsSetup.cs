<<<<<<< HEAD
using System;
using System.Collections;
=======
using System;
using System.Collections;
>>>>>>> 7015b212
using System.Collections.Generic;
using JsonApiDotNetCore.Internal.Contracts;
using JsonApiDotNetCore.Managers.Contracts;
using JsonApiDotNetCore.Models;
using JsonApiDotNetCore.Models.Links;
using JsonApiDotNetCore.Query;
using JsonApiDotNetCore.Serialization;
using JsonApiDotNetCore.Serialization.Server;
using JsonApiDotNetCore.Serialization.Server.Builders;
using JsonApiDotNetCore.Services;
using JsonApiDotNetCoreExample.Models;
using Moq;

namespace UnitTests.Serialization
{
    public class SerializerTestsSetup : SerializationTestsSetupBase
    {
        protected readonly TopLevelLinks _dummyTopLevelLinks;
        protected readonly ResourceLinks _dummyResourceLinks;
        protected readonly RelationshipLinks _dummyRelationshipLinks;
        public SerializerTestsSetup()
        {
            _dummyTopLevelLinks = new TopLevelLinks
            {
                Self = "http://www.dummy.com/dummy-self-link",
                Next = "http://www.dummy.com/dummy-next-link",
                Prev = "http://www.dummy.com/dummy-prev-link",
                First = "http://www.dummy.com/dummy-first-link",
                Last = "http://www.dummy.com/dummy-last-link"
            };
            _dummyResourceLinks = new ResourceLinks
            {
                Self = "http://www.dummy.com/dummy-resource-self-link"
            };
            _dummyRelationshipLinks = new RelationshipLinks
            {
                Related = "http://www.dummy.com/dummy-relationship-related-link",
                Self = "http://www.dummy.com/dummy-relationship-self-link"
            };
        }

        protected ResponseSerializer<T> GetResponseSerializer<T>(List<List<RelationshipAttribute>> inclusionChains = null, Dictionary<string, object> metaDict = null, TopLevelLinks topLinks = null, ResourceLinks resourceLinks = null, RelationshipLinks relationshipLinks = null) where T : class, IIdentifiable
        {
            var meta = GetMetaBuilder<T>(metaDict);
            var link = GetLinkBuilder(topLinks, resourceLinks, relationshipLinks);
            var included = GetIncludedRelationships(inclusionChains);
            var includedBuilder = GetIncludedBuilder();
            var fieldsToSerialize = GetSerializableFields();
            ResponseResourceObjectBuilder resourceObjectBuilder = new ResponseResourceObjectBuilder(link, includedBuilder, included, _resourceGraph, GetSerializerSettingsProvider());
            return new ResponseSerializer<T>(meta, link, includedBuilder, fieldsToSerialize, resourceObjectBuilder);
        }

        protected ResponseResourceObjectBuilder GetResponseResourceObjectBuilder(List<List<RelationshipAttribute>> inclusionChains = null, ResourceLinks resourceLinks = null, RelationshipLinks relationshipLinks = null) 
        {
            var link = GetLinkBuilder(null, resourceLinks, relationshipLinks);
            var included = GetIncludedRelationships(inclusionChains);
            var includedBuilder = GetIncludedBuilder();
            return new ResponseResourceObjectBuilder(link, includedBuilder, included, _resourceGraph, GetSerializerSettingsProvider());
        }

        private IIncludedResourceObjectBuilder GetIncludedBuilder()
        {
            return new IncludedResourceObjectBuilder(GetSerializableFields(), GetLinkBuilder(), _resourceGraph, GetSerializerSettingsProvider());
        }

        protected IResourceObjectBuilderSettingsProvider GetSerializerSettingsProvider()
        {
            var mock = new Mock<IResourceObjectBuilderSettingsProvider>();
            mock.Setup(m => m.Get()).Returns(new ResourceObjectBuilderSettings());
            return mock.Object;
        }

        protected IMetaBuilder<T> GetMetaBuilder<T>(Dictionary<string, object> meta = null) where T : class, IIdentifiable
        {
            var mock = new Mock<IMetaBuilder<T>>();
            mock.Setup(m => m.GetMeta()).Returns(meta);
            return mock.Object;
        }

        protected ICurrentRequest GetRequestManager<T>() where T : class, IIdentifiable
        {
            var mock = new Mock<ICurrentRequest>();
            mock.Setup(m => m.GetRequestResource()).Returns(_resourceGraph.GetResourceContext<T>());
            return mock.Object;
        }

        protected ILinkBuilder GetLinkBuilder(TopLevelLinks top = null, ResourceLinks resource = null, RelationshipLinks relationship = null)
        {
            var mock = new Mock<ILinkBuilder>();
            mock.Setup(m => m.GetTopLevelLinks()).Returns(top);
            mock.Setup(m => m.GetResourceLinks(It.IsAny<string>(), It.IsAny<string>())).Returns(resource);
            mock.Setup(m => m.GetRelationshipLinks(It.IsAny<RelationshipAttribute>(), It.IsAny<IIdentifiable>())).Returns(relationship);
            return mock.Object;
        }

        protected ISparseFieldsService GetFieldsQuery()
        {
            var mock = new Mock<ISparseFieldsService>();
            return mock.Object;
        }

        protected IFieldsToSerialize GetSerializableFields()
        {
            var mock = new Mock<IFieldsToSerialize>();
            mock.Setup(m => m.GetAllowedAttributes(It.IsAny<Type>(), It.IsAny<RelationshipAttribute>())).Returns<Type, RelationshipAttribute>((t, r) => _resourceGraph.GetResourceContext(t).Attributes);
            mock.Setup(m => m.GetAllowedRelationships(It.IsAny<Type>())).Returns<Type>(t => _resourceGraph.GetResourceContext(t).Relationships);
            return mock.Object;
        }

        protected IIncludeService GetIncludedRelationships(List<List<RelationshipAttribute>> inclusionChains = null)
        {
            var mock = new Mock<IIncludeService>();
            if (inclusionChains != null)
                mock.Setup(m => m.Get()).Returns(inclusionChains);

            return mock.Object;
        }

        /// <summary>
        /// Minimal implementation of abstract JsonApiSerializer base class, with
        /// the purpose of testing the business logic for building the document structure.
        /// </summary>
        protected class TestDocumentBuilder : BaseDocumentBuilder
        {
            public TestDocumentBuilder(IResourceObjectBuilder resourceObjectBuilder) : base(resourceObjectBuilder) { }

            public new Document Build(IIdentifiable entity, List<AttrAttribute> attributes = null, List<RelationshipAttribute> relationships = null)
            {
                return base.Build(entity, attributes ?? null, relationships ?? null);
            }

            public new Document Build(IEnumerable entities, List<AttrAttribute> attributes = null, List<RelationshipAttribute> relationships = null)
            {
                return base.Build(entities, attributes ?? null, relationships ?? null);
            }
        }
    }
}<|MERGE_RESOLUTION|>--- conflicted
+++ resolved
@@ -1,10 +1,5 @@
-<<<<<<< HEAD
-using System;
-using System.Collections;
-=======
-using System;
-using System.Collections;
->>>>>>> 7015b212
+﻿using System;
+using System.Collections;
 using System.Collections.Generic;
 using JsonApiDotNetCore.Internal.Contracts;
 using JsonApiDotNetCore.Managers.Contracts;
@@ -61,7 +56,7 @@
         {
             var link = GetLinkBuilder(null, resourceLinks, relationshipLinks);
             var included = GetIncludedRelationships(inclusionChains);
-            var includedBuilder = GetIncludedBuilder();
+            var includedBuilder = GetIncludedBuilder();
             return new ResponseResourceObjectBuilder(link, includedBuilder, included, _resourceGraph, GetSerializerSettingsProvider());
         }
 
