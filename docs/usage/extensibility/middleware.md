--- conflicted
+++ resolved
@@ -41,39 +41,6 @@
 // Ensure this is placed before the MapControllers() call.
 postConfigureMvcOptions = mvcOptions =>
 {
-<<<<<<< HEAD
-    private Action<MvcOptions> _postConfigureMvcOptions;
-
-    public void ConfigureServices(IServiceCollection services)
-    {
-        services.AddSingleton<CustomAsyncQueryStringActionFilter>();
-
-        IMvcCoreBuilder mvcBuilder = services.AddMvcCore();
-        services.AddJsonApi<AppDbContext>(mvcBuilder: builder);
-
-        // Ensure this call is placed after the AddJsonApi call.
-        builder.AddMvcOptions(mvcOptions =>
-        {
-            _postConfigureMvcOptions.Invoke(mvcOptions);
-        });
-    }
-
-    public void Configure(IApplicationBuilder app, IWebHostEnvironment env)
-    {
-        // Ensure this call is placed before the UseEndpoints call.
-        _postConfigureMvcOptions = mvcOptions =>
-        {
-            mvcOptions.Filters.Clear();
-            mvcOptions.Filters.Insert(0,
-                app.ApplicationServices.GetService<CustomAsyncQueryStringActionFilter>());
-        };
-
-        app.UseRouting();
-        app.UseJsonApi();
-        app.UseEndpoints(endpoints => endpoints.MapControllers());
-    }
-}
-=======
     IFilterMetadata existingFilter = mvcOptions.Filters.Single(filter =>
         filter is ServiceFilterAttribute serviceFilter &&
         serviceFilter.ServiceType == typeof(IAsyncQueryStringActionFilter));
@@ -93,5 +60,4 @@
 app.MapControllers();
 
 app.Run();
->>>>>>> 510172b1
 ```