--- conflicted
+++ resolved
@@ -39,22 +39,8 @@
                         .EnableSensitiveDataLogging()
                         .UseNpgsql(GetDbConnectionString(), innerOptions => innerOptions.SetPostgresVersion(new Version(9,6)));
                 }, ServiceLifetime.Transient)
-<<<<<<< HEAD
                 .AddJsonApi(ConfigureJsonApiOptions, discovery => discovery.AddCurrentAssembly());
             
-=======
-                .AddJsonApi(options =>
-                {
-                    options.IncludeExceptionStackTraceInErrors = true;
-                    options.Namespace = "api/v1";
-                    options.DefaultPageSize = 5;
-                    options.IncludeTotalRecordCount = true;
-                    options.LoadDatabaseValues = true;
-                    options.ValidateModelState = true;
-                    options.EnableResourceHooks = true;
-                },
-                discovery => discovery.AddCurrentAssembly());
->>>>>>> 08ad28a1
             // once all tests have been moved to WebApplicationFactory format we can get rid of this line below
             services.AddClientSerialization(); 
         }
@@ -67,6 +53,7 @@
             options.IncludeTotalRecordCount = true;
             options.LoadDatabaseValues = true;
             options.ValidateModelState = true;
+            options.EnableResourceHooks = true;
             options.SerializerSettings.Converters.Add(new StringEnumConverter());
         }
 
