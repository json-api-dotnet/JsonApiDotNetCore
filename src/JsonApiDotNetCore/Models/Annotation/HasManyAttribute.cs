using System;
using JsonApiDotNetCore.Models.Links;

namespace JsonApiDotNetCore.Models
{
    public class HasManyAttribute : RelationshipAttribute
    {
        /// <summary>
        /// Create a HasMany relational link to another entity
        /// </summary>
        /// 
        /// <param name="publicName">The relationship name as exposed by the API</param>
        /// <param name="relationshipLinks">Which links are available. Defaults to <see cref="Link.All"/></param>
        /// <param name="canInclude">Whether or not this relationship can be included using the <c>?include=public-name</c> query string</param>
<<<<<<< HEAD
        /// <param name="mappedBy">The name of the entity mapped property, defaults to null</param>
        /// <param name="inverseNavigationProperty"></param>
=======
>>>>>>> d21532db
        /// 
        /// <example>
        /// 
        /// <code>
        /// public class Author : Identifiable 
        /// {
        ///     [HasMany("articles"]
        ///     public virtual List&lt;Article&gt; Articles { get; set; }
        /// }
        /// </code>
        /// 
        /// </example>
        public HasManyAttribute(string publicName = null, Link relationshipLinks = Link.All, bool canInclude = true, string inverseNavigationProperty = null)
        : base(publicName, relationshipLinks, canInclude)
        {
            InverseNavigation = inverseNavigationProperty;
        }

        /// <summary>
        /// Gets the value of the navigation property, defined by the relationshipName,
        /// on the provided instance.
        /// </summary>
        public override object GetValue(object entity)
        {
           return entity?.GetType()?
                .GetProperty(InternalRelationshipName)?
                .GetValue(entity);
        }


        /// <summary>
        /// Sets the value of the property identified by this attribute
        /// </summary>
        /// <param name="entity">The target object</param>
        /// <param name="newValue">The new property value</param>
        public override void SetValue(object entity, object newValue)
        {
            var propertyInfo = entity
                .GetType()
                .GetProperty(InternalRelationshipName);

            propertyInfo.SetValue(entity, newValue);
        }
    }
}<|MERGE_RESOLUTION|>--- conflicted
+++ resolved
@@ -12,11 +12,6 @@
         /// <param name="publicName">The relationship name as exposed by the API</param>
         /// <param name="relationshipLinks">Which links are available. Defaults to <see cref="Link.All"/></param>
         /// <param name="canInclude">Whether or not this relationship can be included using the <c>?include=public-name</c> query string</param>
-<<<<<<< HEAD
-        /// <param name="mappedBy">The name of the entity mapped property, defaults to null</param>
-        /// <param name="inverseNavigationProperty"></param>
-=======
->>>>>>> d21532db
         /// 
         /// <example>
         /// 
