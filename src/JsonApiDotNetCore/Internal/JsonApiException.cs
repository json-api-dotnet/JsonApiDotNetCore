--- conflicted
+++ resolved
@@ -14,27 +14,7 @@
 
         public JsonApiException(Error error)
         : base(error.Title) => _errors.Add(error);
-<<<<<<< HEAD
-
-        [Obsolete("Use int statusCode overload instead")]
-        public JsonApiException(string statusCode, string message, string source = null)
-        : base(message)
-            => _errors.Add(new Error(statusCode, message, null, GetMeta(), source));
-
-        [Obsolete("Use int statusCode overload instead")]
-        public JsonApiException(string statusCode, string message, string detail, string source = null)
-        : base(message)
-            => _errors.Add(new Error(statusCode, message, detail, GetMeta(), source));
-
-        /// <summary>
-        /// 
-        /// </summary>
-        /// <param name="statusCode">the integer status code to throw</param>
-        /// <param name="message"></param>
-        /// <param name="source"></param>
-=======
             
->>>>>>> a82a241f
         public JsonApiException(int statusCode, string message, string source = null)
         : base(message)
             => _errors.Add(new Error(statusCode, message, null, GetMeta(), source));
