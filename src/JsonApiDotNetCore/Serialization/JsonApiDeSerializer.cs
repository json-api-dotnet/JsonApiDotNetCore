using System;
using System.Collections.Generic;
using System.IO;
using System.Linq;
using System.Reflection;
using JsonApiDotNetCore.Extensions;
using JsonApiDotNetCore.Internal;
using JsonApiDotNetCore.Internal.Generics;
using JsonApiDotNetCore.Models;
using JsonApiDotNetCore.Models.Operations;
using JsonApiDotNetCore.Services;
using Newtonsoft.Json;
using Newtonsoft.Json.Linq;

namespace JsonApiDotNetCore.Serialization
{
    public class JsonApiDeSerializer : IJsonApiDeSerializer
    {
        private readonly IJsonApiContext _jsonApiContext;

        [Obsolete(
            "The deserializer no longer depends on the IGenericProcessorFactory",
            error: false)]
        public JsonApiDeSerializer(
            IJsonApiContext jsonApiContext,
            IGenericProcessorFactory genericProcessorFactory)
        {
            _jsonApiContext = jsonApiContext;
        }

        public JsonApiDeSerializer(IJsonApiContext jsonApiContext)
        {
            _jsonApiContext = jsonApiContext;
        }

        public object Deserialize(string requestBody)
        {
            try
            {
                JToken bodyJToken;
                using (JsonReader jsonReader = new JsonTextReader(new StringReader(requestBody)))
                {
                    jsonReader.DateParseHandling = DateParseHandling.None;
                    bodyJToken = JToken.Load(jsonReader);
                }
                if (RequestIsOperation(bodyJToken))
                {
                    _jsonApiContext.IsBulkOperationRequest = true;

                    // TODO: determine whether or not the token should be re-used rather than performing full
                    // deserialization again from the string
                    var operations = JsonConvert.DeserializeObject<OperationsDocument>(requestBody);
                    if (operations == null)
                        throw new JsonApiException(400, "Failed to deserialize operations request.");

                    return operations;
                }

                var document = bodyJToken.ToObject<Document>();

                _jsonApiContext.DocumentMeta = document.Meta;
                var entity = DocumentToObject(document.Data, document.Included);
                return entity;
            }
            catch (JsonApiException)
            {
                throw;
            }
            catch (Exception e)
            {
                throw new JsonApiException(400, "Failed to deserialize request body", e);
            }
        }

        private bool RequestIsOperation(JToken bodyJToken)
            => _jsonApiContext.Options.EnableOperations
                && (bodyJToken.SelectToken("operations") != null);

        public TEntity Deserialize<TEntity>(string requestBody) => (TEntity)Deserialize(requestBody);

        public object DeserializeRelationship(string requestBody)
        {
            try
            {
                var data = JToken.Parse(requestBody)["data"];

                if (data is JArray)
                    return data.ToObject<List<ResourceObject>>();

                return new List<ResourceObject> { data.ToObject<ResourceObject>() };
            }
            catch (Exception e)
            {
                throw new JsonApiException(400, "Failed to deserialize request body", e);
            }
        }

        public List<TEntity> DeserializeList<TEntity>(string requestBody)
        {
            try
            {
                var documents = JsonConvert.DeserializeObject<Documents>(requestBody);

                var deserializedList = new List<TEntity>();
                foreach (var data in documents.Data)
                {
                    var entity = (TEntity)DocumentToObject(data, documents.Included);
                    deserializedList.Add(entity);
                }

                return deserializedList;
            }
            catch (Exception e)
            {
                throw new JsonApiException(400, "Failed to deserialize request body", e);
            }
        }

        public object DocumentToObject(ResourceObject data, List<ResourceObject> included = null)
        {
            if (data == null)
                throw new JsonApiException(422, "Failed to deserialize document as json:api.");

            var contextEntity = _jsonApiContext.ResourceGraph.GetContextEntity(data.Type?.ToString());
            _jsonApiContext.RequestEntity = contextEntity ?? throw new JsonApiException(400,
                    message: $"This API does not contain a json:api resource named '{data.Type}'.",
                    detail: "This resource is not registered on the ResourceGraph. "
                            + "If you are using Entity Framework, make sure the DbSet matches the expected resource name. "
                            + "If you have manually registered the resource, check that the call to AddResource correctly sets the public name.");

            var entity = Activator.CreateInstance(contextEntity.EntityType);

            entity = SetEntityAttributes(entity, contextEntity, data.Attributes);
            entity = SetRelationships(entity, contextEntity, data.Relationships, included);

            var identifiableEntity = (IIdentifiable)entity;

            if (data.Id != null)
                identifiableEntity.StringId = data.Id?.ToString();

            return identifiableEntity;
        }

        private object SetEntityAttributes(
            object entity, ContextEntity contextEntity, Dictionary<string, object> attributeValues)
        {
            if (attributeValues == null || attributeValues.Count == 0)
                return entity;

            foreach (var attr in contextEntity.Attributes)
            {
                if (attributeValues.TryGetValue(attr.PublicAttributeName, out object newValue))
                {
                    if (attr.IsImmutable)
                        continue;
                    var convertedValue = ConvertAttrValue(newValue, attr.PropertyInfo.PropertyType);
                    attr.SetValue(entity, convertedValue);
                    /// todo: as a part of the process of decoupling JADNC (specifically 
                    /// through the decoupling IJsonApiContext), we now no longer need to 
                    /// store the updated relationship values in this property. For now 
                    /// just assigning null as value, will remove this property later as a whole.
                    /// see #512
                    _jsonApiContext.AttributesToUpdate[attr] = null;
                }
            }

            return entity;
        }

        private object ConvertAttrValue(object newValue, Type targetType)
        {
            if (newValue is JContainer jObject)
                return DeserializeComplexType(jObject, targetType);

            var convertedValue = TypeHelper.ConvertType(newValue, targetType);
            return convertedValue;
        }

        private object DeserializeComplexType(JContainer obj, Type targetType)
        {
            return obj.ToObject(targetType, JsonSerializer.Create(_jsonApiContext.Options.SerializerSettings));
        }

        private object SetRelationships(
            object entity,
            ContextEntity contextEntity,
            Dictionary<string, RelationshipData> relationships,
            List<ResourceObject> included = null)
        {
            if (relationships == null || relationships.Count == 0)
                return entity;

            var entityProperties = entity.GetType().GetProperties();

            foreach (var attr in contextEntity.Relationships)
            {
                entity = attr.IsHasOne
                    ? SetHasOneRelationship(entity, entityProperties, (HasOneAttribute)attr, contextEntity, relationships, included)
                    : SetHasManyRelationship(entity, entityProperties, (HasManyAttribute)attr, contextEntity, relationships, included);
            }

            return entity;
        }

        private object SetHasOneRelationship(object entity,
            PropertyInfo[] entityProperties,
            HasOneAttribute attr,
            ContextEntity contextEntity,
            Dictionary<string, RelationshipData> relationships,
            List<ResourceObject> included = null)
        {
            var relationshipName = attr.PublicRelationshipName;

            if (relationships.TryGetValue(relationshipName, out RelationshipData relationshipData) == false)
                return entity;

            var rio = (ResourceIdentifierObject)relationshipData.ExposedData;

            var foreignKey = attr.IdentifiablePropertyName;
            var foreignKeyProperty = entityProperties.FirstOrDefault(p => p.Name == foreignKey);
            if (foreignKeyProperty == null && rio == null)
                return entity;

            SetHasOneForeignKeyValue(entity, attr, foreignKeyProperty, rio);
            SetHasOneNavigationPropertyValue(entity, attr, rio, included);

            // recursive call ...
            if (included != null)
            {
                var navigationPropertyValue = attr.GetValue(entity);
<<<<<<< HEAD
                var resourceGraphEntity = _jsonApiContext.ResourceGraph.GetContextEntity(attr.DependentType);
                if(navigationPropertyValue != null && resourceGraphEntity != null)
=======
                var resourceGraphEntity = _jsonApiContext.ResourceGraph.GetContextEntity(attr.Type);
                if (navigationPropertyValue != null && resourceGraphEntity != null)
>>>>>>> 5941f196
                {
                    var includedResource = included.SingleOrDefault(r => r.Type == rio.Type && r.Id == rio.Id);
                    if (includedResource != null)
                        SetRelationships(navigationPropertyValue, resourceGraphEntity, includedResource.Relationships, included);
                }
            }

            return entity;
        }

        private void SetHasOneForeignKeyValue(object entity, HasOneAttribute hasOneAttr, PropertyInfo foreignKeyProperty, ResourceIdentifierObject rio)
        {
            var foreignKeyPropertyValue = rio?.Id ?? null;
            if (foreignKeyProperty != null)
            {
                // in the case of the HasOne independent side of the relationship, we should still create the shell entity on the other side
                // we should not actually require the resource to have a foreign key (be the dependent side of the relationship)

                // e.g. PATCH /articles
                // {... { "relationships":{ "Owner": { "data": null } } } }
                if (rio == null && Nullable.GetUnderlyingType(foreignKeyProperty.PropertyType) == null)
                    throw new JsonApiException(400, $"Cannot set required relationship identifier '{hasOneAttr.IdentifiablePropertyName}' to null because it is a non-nullable type.");

                var convertedValue = TypeHelper.ConvertType(foreignKeyPropertyValue, foreignKeyProperty.PropertyType);
                /// todo: as a part of the process of decoupling JADNC (specifically 
                /// through the decoupling IJsonApiContext), we now no longer need to 
                /// store the updated relationship values in this property. For now 
                /// just assigning null as value, will remove this property later as a whole.
                /// see #512
                if (convertedValue == null) _jsonApiContext.HasOneRelationshipPointers.Add(hasOneAttr, null);
            }
        }

        /// <summary>
        /// Sets the value of the navigation property for the related resource.
        /// If the resource has been included, all attributes will be set.
        /// If the resource has not been included, only the id will be set.
        /// </summary>
        private void SetHasOneNavigationPropertyValue(object entity, HasOneAttribute hasOneAttr, ResourceIdentifierObject rio, List<ResourceObject> included)
        {
            // if the resource identifier is null, there should be no reason to instantiate an instance
            if (rio != null && rio.Id != null)
            {
                // we have now set the FK property on the resource, now we need to check to see if the
                // related entity was included in the payload and update its attributes
                var includedRelationshipObject = GetIncludedRelationship(rio, included, hasOneAttr);
                if (includedRelationshipObject != null)
                    hasOneAttr.SetValue(entity, includedRelationshipObject);

                /// todo: as a part of the process of decoupling JADNC (specifically 
                /// through the decoupling IJsonApiContext), we now no longer need to 
                /// store the updated relationship values in this property. For now 
                /// just assigning null as value, will remove this property later as a whole.
                /// see #512
                _jsonApiContext.HasOneRelationshipPointers.Add(hasOneAttr, null);
            }
        }

        private object SetHasManyRelationship(object entity,
            PropertyInfo[] entityProperties,
            HasManyAttribute attr,
            ContextEntity contextEntity,
            Dictionary<string, RelationshipData> relationships,
            List<ResourceObject> included = null)
        {
            var relationshipName = attr.PublicRelationshipName;

            if (relationships.TryGetValue(relationshipName, out RelationshipData relationshipData))
            {
                if (relationshipData.IsHasMany == false || relationshipData.ManyData == null)
                    return entity;

                var relatedResources = relationshipData.ManyData.Select(r =>
                {
                    var instance = GetIncludedRelationship(r, included, attr);
                    return instance;
                });

                var convertedCollection = TypeHelper.ConvertCollection(relatedResources, attr.DependentType);

                attr.SetValue(entity, convertedCollection);
                /// todo: as a part of the process of decoupling JADNC (specifically 
                /// through the decoupling IJsonApiContext), we now no longer need to 
                /// store the updated relationship values in this property. For now 
                /// just assigning null as value, will remove this property later as a whole.
                /// see #512
                _jsonApiContext.HasManyRelationshipPointers.Add(attr, null);
            }

            return entity;
        }

        private IIdentifiable GetIncludedRelationship(ResourceIdentifierObject relatedResourceIdentifier, List<ResourceObject> includedResources, RelationshipAttribute relationshipAttr)
        {
            // at this point we can be sure the relationshipAttr.Type is IIdentifiable because we were able to successfully build the ResourceGraph
            var relatedInstance = relationshipAttr.DependentType.New<IIdentifiable>();
            relatedInstance.StringId = relatedResourceIdentifier.Id;

            // can't provide any more data other than the rio since it is not contained in the included section
            if (includedResources == null || includedResources.Count == 0)
                return relatedInstance;

            var includedResource = GetLinkedResource(relatedResourceIdentifier, includedResources);
            if (includedResource == null)
                return relatedInstance;

            var contextEntity = _jsonApiContext.ResourceGraph.GetContextEntity(relationshipAttr.DependentType);
            if (contextEntity == null)
                throw new JsonApiException(400, $"Included type '{relationshipAttr.DependentType}' is not a registered json:api resource.");

            SetEntityAttributes(relatedInstance, contextEntity, includedResource.Attributes);

            return relatedInstance;
        }

        private ResourceObject GetLinkedResource(ResourceIdentifierObject relatedResourceIdentifier, List<ResourceObject> includedResources)
        {
            try
            {
                return includedResources.SingleOrDefault(r => r.Type == relatedResourceIdentifier.Type && r.Id == relatedResourceIdentifier.Id);
            }
            catch (InvalidOperationException e)
            {
                throw new JsonApiException(400, $"A compound document MUST NOT include more than one resource object for each type and id pair."
                        + $"The duplicate pair was '{relatedResourceIdentifier.Type}, {relatedResourceIdentifier.Id}'", e);
            }
        }
    }
}<|MERGE_RESOLUTION|>--- conflicted
+++ resolved
@@ -228,13 +228,10 @@
             if (included != null)
             {
                 var navigationPropertyValue = attr.GetValue(entity);
-<<<<<<< HEAD
+
                 var resourceGraphEntity = _jsonApiContext.ResourceGraph.GetContextEntity(attr.DependentType);
                 if(navigationPropertyValue != null && resourceGraphEntity != null)
-=======
-                var resourceGraphEntity = _jsonApiContext.ResourceGraph.GetContextEntity(attr.Type);
-                if (navigationPropertyValue != null && resourceGraphEntity != null)
->>>>>>> 5941f196
+
                 {
                     var includedResource = included.SingleOrDefault(r => r.Type == rio.Type && r.Id == rio.Id);
                     if (includedResource != null)
