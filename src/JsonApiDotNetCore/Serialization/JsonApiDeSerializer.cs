--- conflicted
+++ resolved
@@ -174,14 +174,10 @@
                 var relationshipAttr = _jsonApiContext.RequestEntity.Relationships
                     .SingleOrDefault(r => r.PublicRelationshipName == relationshipName);
 
-<<<<<<< HEAD
-                var data = (Dictionary<string, object>)relationshipData.ExposedData;
-=======
                 if (relationshipAttr == null)
                     throw new JsonApiException(400, $"{_jsonApiContext.RequestEntity.EntityName} does not contain a relationship '{relationshipName}'");
 
                 var data = (Dictionary<string, string>) relationshipData.ExposedData;
->>>>>>> 035aede0
 
                 if (data == null) return entity;
 
