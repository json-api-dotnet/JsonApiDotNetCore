--- conflicted
+++ resolved
@@ -11,8 +11,10 @@
 using JsonApiDotNetCore.Queries;
 using JsonApiDotNetCore.Queries.Expressions;
 using JsonApiDotNetCore.Queries.Internal.QueryableBuilding;
+using JsonApiDotNetCore.Repositories.Internal;
 using JsonApiDotNetCore.Resources;
 using JsonApiDotNetCore.Resources.Annotations;
+using JsonApiDotNetCore.Services;
 using Microsoft.EntityFrameworkCore;
 using Microsoft.EntityFrameworkCore.ChangeTracking;
 using Microsoft.EntityFrameworkCore.Metadata;
@@ -38,8 +40,9 @@
             IResourceGraph resourceGraph,
             IResourceFactory resourceFactory,
             IEnumerable<IQueryConstraintProvider> constraintProviders,
+            IGetResourcesByIds getResourcesByIds,
             ILoggerFactory loggerFactory)
-            : base(targetedFields, contextResolver, resourceGraph, resourceFactory, constraintProviders, loggerFactory) 
+            : base(targetedFields, contextResolver, resourceGraph, resourceFactory, constraintProviders, getResourcesByIds, loggerFactory) 
         { }
     }
 
@@ -54,14 +57,15 @@
         private readonly IResourceGraph _resourceGraph;
         private readonly IResourceFactory _resourceFactory;
         private readonly IEnumerable<IQueryConstraintProvider> _constraintProviders;
+        private readonly IGetResourcesByIds _getResourcesByIds;
         private readonly TraceLogWriter<EntityFrameworkCoreRepository<TResource, TId>> _traceWriter;
 
-        public EntityFrameworkCoreRepository(
-            ITargetedFields targetedFields,
+        public EntityFrameworkCoreRepository(ITargetedFields targetedFields,
             IDbContextResolver contextResolver,
             IResourceGraph resourceGraph,
             IResourceFactory resourceFactory,
             IEnumerable<IQueryConstraintProvider> constraintProviders,
+            IGetResourcesByIds getResourcesByIds,
             ILoggerFactory loggerFactory)
         {
             if (contextResolver == null) throw new ArgumentNullException(nameof(contextResolver));
@@ -71,6 +75,7 @@
             _resourceGraph = resourceGraph ?? throw new ArgumentNullException(nameof(resourceGraph));
             _resourceFactory = resourceFactory ?? throw new ArgumentNullException(nameof(resourceFactory));
             _constraintProviders = constraintProviders ?? throw new ArgumentNullException(nameof(constraintProviders));
+            _getResourcesByIds = getResourcesByIds ?? throw new ArgumentNullException(nameof(getResourcesByIds));
             _dbContext = contextResolver.GetContext();
             _traceWriter = new TraceLogWriter<EntityFrameworkCoreRepository<TResource, TId>>(loggerFactory);
         }
@@ -184,33 +189,25 @@
         {
             _traceWriter.LogMethodStart(new {id, secondaryResourceIds});
 
-<<<<<<< HEAD
-            var primaryResource = await TryGetPrimaryResourceForCompleteReplacement(id);
-=======
-            var primaryResource = await GetPrimaryResourceById(id);
->>>>>>> becb87de
+            var primaryResource = await GetPrimaryResourceForCompleteReplacement(id, _targetedFields.Relationships);
             
             var relationship = _targetedFields.Relationships.Single();
 
-            // await EnableCompleteReplacement(relationship, primaryResource);
             await ApplyRelationshipUpdate(relationship, primaryResource, secondaryResourceIds);
             
             await SaveChangesAsync();
         }
 
         /// <inheritdoc />
-        public virtual async Task UpdateAsync(TResource resourceFromRequest, TResource resourceFromDatabase)
-        {
-            _traceWriter.LogMethodStart(new {resourceFromRequest, resourceFromDatabase});
+        public virtual async Task UpdateAsync(TResource resourceFromRequest)
+        {
+            _traceWriter.LogMethodStart(new {resourceFromRequest});
             if (resourceFromRequest == null) throw new ArgumentNullException(nameof(resourceFromRequest));
-            if (resourceFromDatabase == null) throw new ArgumentNullException(nameof(resourceFromDatabase));
-
-            // A database entity might not be tracked if it was retrieved through projection.
-            resourceFromDatabase = (TResource)_dbContext.GetTrackedOrAttach(resourceFromDatabase);
-            
+
+            var resourceFromDatabase = await GetPrimaryResourceForCompleteReplacement(resourceFromRequest.Id, _targetedFields.Relationships);
+
             foreach (var relationship in _targetedFields.Relationships)
             {
-                await EnableCompleteReplacement(relationship, resourceFromDatabase);
 
                 var rightResources = relationship.GetValue(resourceFromRequest);
                 await ApplyRelationshipUpdate(relationship, resourceFromDatabase, rightResources);
@@ -266,35 +263,16 @@
             return _dbContext.Model.FindEntityType(typeof(TResource)).FindNavigation(relationship.Property.Name);
         }
 
-        /*                                            in service                                                                         in   repo
-         * Primary resource                        possible, but inefficient with additional queryside-loading data                  X  no objections, other than complicated to bubble up the error back to service
-         *                                         in repo (overruled)
-         *                                        
-         * Newly assigned set of resources         possible, but complicated to access People repo from Article serivce              X    no objections, other than complicated to bubble up the error back to service   
-         *
-         * Existing set of resources               possible, but violation of concern is.                                            X   no objections, other than complicated to bubble up the error back to service
-         *
-         *
-         *
-         *
-         *
-         */
         /// <inheritdoc />
         public virtual async Task RemoveFromToManyRelationshipAsync(TId id, ISet<IIdentifiable> secondaryResourceIds)
         {
             _traceWriter.LogMethodStart(new {id, secondaryResourceIds});
             if (secondaryResourceIds == null) throw new ArgumentNullException(nameof(secondaryResourceIds));
             
-<<<<<<< HEAD
-            var primaryResource = await TryGetPrimaryResourceForCompleteReplacement(id);
-=======
-            var primaryResource = await GetPrimaryResourceById(id);
->>>>>>> becb87de
+            var primaryResource = await GetPrimaryResourceForCompleteReplacement(id, _targetedFields.Relationships);
 
             var relationship = (HasManyAttribute)_targetedFields.Relationships.Single();
             await AssertSecondaryResourcesExist(secondaryResourceIds, relationship);
-
-            // await EnableCompleteReplacement(relationship, primaryResource);
 
             var rightResources = ((IEnumerable<IIdentifiable>)relationship.GetValue(primaryResource)).ToHashSet(IdentifiableComparer.Instance);
             rightResources.ExceptWith(secondaryResourceIds);
@@ -356,6 +334,225 @@
             return resource;
         }
         
+        private void FlushFromCache(IIdentifiable resource)
+        {
+            resource = (IIdentifiable)_dbContext.GetTrackedIdentifiable(resource);
+            if (resource != null)
+            {
+                DetachEntities(resource);
+                DetachRelationships(resource);
+            }
+        }
+
+        private async Task RemoveAlreadyRelatedResourcesFromAssignment(HasManyThroughAttribute relationship, TId primaryResourceId, ISet<IIdentifiable> secondaryResourceIds)
+        {
+            // // Unfortunately this does not work because we cannot guarantee a inverse navigation to exist. 
+            //
+            // var inverseRelationship = _resourceGraph.GetResourceContext(relationship.RightType).Relationships.FirstOrDefault(rightRelationship =>
+            //     rightRelationship is HasManyThroughAttribute rightHasManyThrough &&
+            //     rightHasManyThrough.ThroughType == relationship.ThroughType);
+            //
+            // var typedIds = secondaryResourceIds.Select(resource => resource.GetTypedId());
+            // var rightResources = await _getResourcesByIdsService.Get(relationship.RightType, typedIds, inverseRelationship);
+            
+
+            // TODO: Finalize this.
+            var throughEntitiesFilter = new ThroughEntitiesFilter(_dbContext, relationship);
+            var typedRightIds = secondaryResourceIds.Select(resource => resource.GetTypedId()).ToHashSet();
+            var throughEntities = await throughEntitiesFilter.GetBy(primaryResourceId, typedRightIds);
+            
+            // Alternative approaches:
+            // throughEntities = await GetFilteredThroughEntities_DynamicQueryBuilding(hasManyThroughRelationship, primaryResourceId, secondaryResourceIds);
+            // throughEntities = await GetFilteredThroughEntities_QueryBuilderCall(hasManyThroughRelationship, primaryResourceId, secondaryResourceIds);
+            
+            var rightResources = throughEntities.Select(ConstructRightResourceOfHasManyRelationship).ToHashSet();
+            secondaryResourceIds.ExceptWith(rightResources.ToHashSet());
+            
+            DetachEntities(throughEntities);
+        }
+
+        private IIdentifiable ConstructRightResourceOfHasManyRelationship(object entity)
+        {
+            var relationship = (HasManyThroughAttribute)_targetedFields.Relationships.Single();
+
+            var rightResource = _resourceFactory.CreateInstance(relationship.RightType);
+            rightResource.StringId = relationship.RightIdProperty.GetValue(entity)!.ToString();
+        
+            return rightResource;
+        }
+
+        private async Task<object[]> GetFilteredThroughEntities_DynamicQueryBuilding(TId leftId, ISet<object> rightIds, HasManyThroughAttribute relationship)
+        {
+            var throughEntityParameter = Expression.Parameter(relationship.ThroughType, relationship.ThroughType.Name.Camelize());
+            
+            var filter = ThroughEntitiesFilter.GetEqualsAndContainsFilter(leftId, rightIds, relationship, throughEntityParameter);
+
+            var predicate = Expression.Lambda(filter, throughEntityParameter);
+
+            IQueryable throughSource = _dbContext.Set(relationship.ThroughType);
+            var whereClause = Expression.Call(typeof(Queryable), nameof(Queryable.Where), new[] { relationship.ThroughType }, throughSource.Expression, predicate);
+            
+            dynamic query = throughSource.Provider.CreateQuery(whereClause);
+            IEnumerable result = await EntityFrameworkQueryableExtensions.ToListAsync(query);
+            
+            return result.Cast<object>().ToArray();
+        }
+        
+        private async Task<object[]> GetFilteredThroughEntities_QueryBuilderCall(TId leftId, ISet<object> rightIds, HasManyThroughAttribute relationship)
+        {
+            var comparisonTargetField = new ResourceFieldChainExpression(new AttrAttribute { Property = relationship.LeftIdProperty });
+            var comparisionId = new LiteralConstantExpression(leftId.ToString());
+            FilterExpression equalsFilter = new ComparisonExpression(ComparisonOperator.Equals, comparisonTargetField, comparisionId);
+        
+            var equalsAnyOfTargetField = new ResourceFieldChainExpression(new AttrAttribute { Property =  relationship.RightIdProperty });
+            var equalsAnyOfIds = rightIds.Select(r => new LiteralConstantExpression(r.ToString())).ToArray();
+            FilterExpression containsFilter = new EqualsAnyOfExpression(equalsAnyOfTargetField, equalsAnyOfIds);
+            
+            var filter = new LogicalExpression(LogicalOperator.And, new QueryExpression[] { equalsFilter, containsFilter } );
+            
+            IQueryable throughSource = _dbContext.Set(relationship.ThroughType);
+        
+            var scopeFactory = new LambdaScopeFactory(new LambdaParameterNameFactory());
+            var scope = scopeFactory.CreateScope(relationship.ThroughType);
+            
+            var whereClauseBuilder = new WhereClauseBuilder(throughSource.Expression, scope, typeof(Queryable));
+            var whereClause = whereClauseBuilder.ApplyWhere(filter);
+        
+            dynamic query = throughSource.Provider.CreateQuery(whereClause);
+            IEnumerable result = await EntityFrameworkQueryableExtensions.ToListAsync(query);
+        
+            return result.Cast<object>().ToArray();
+        }
+
+        private NavigationEntry GetNavigationEntry(TResource resource, RelationshipAttribute relationship)
+        {
+            EntityEntry<TResource> entityEntry = _dbContext.Entry(resource);
+
+            switch (relationship)
+            {
+                case HasManyAttribute hasManyRelationship:
+                {
+                    return entityEntry.Collection(hasManyRelationship.Property.Name);
+                }
+                case HasOneAttribute hasOneRelationship:
+                {
+                    return entityEntry.Reference(hasOneRelationship.Property.Name);
+                }
+            }
+
+            return null;
+        }
+
+        /// <summary>
+        /// See https://github.com/json-api-dotnet/JsonApiDotNetCore/issues/502.
+        /// </summary>
+        private bool ShouldLoadInverseRelationship(RelationshipAttribute relationship, object trackedValueToAssign)
+        {
+            return trackedValueToAssign != null && relationship.InverseNavigationProperty != null && IsOneToOneRelationship(relationship);
+        }
+
+        private bool IsOneToOneRelationship(RelationshipAttribute relationship)
+        {
+            if (relationship is HasOneAttribute hasOneRelationship)
+            {
+                var elementType = TypeHelper.TryGetCollectionElementType(hasOneRelationship.InverseNavigationProperty.PropertyType);
+                return elementType == null;
+            }
+
+            return false;
+        }
+
+        /// <summary>
+        /// If a (shadow) foreign key is already loaded on the left resource of a relationship, it is not possible to
+        /// set it to null by just assigning null to the navigation property and marking it as modified.
+        /// Instead, when marking it as modified, it will mark the pre-existing foreign key value as modified too but without setting its value to null.
+        /// One way to work around this is by loading the relationship before setting it to null. Another approach (as done in this method) is
+        /// tricking the change tracker into recognizing the null assignment by first assigning a placeholder entity to the navigation property, and then
+        /// setting it to null.
+        /// </summary>
+        private void PrepareChangeTrackerForNullAssignment(RelationshipAttribute relationship, TResource leftResource)
+        {
+            var placeholderRightResource = _resourceFactory.CreateInstance(relationship.RightType);
+
+            // When assigning a related entity to a navigation property, it will be attached to the change tracker.
+            // This fails when that entity has null reference(s) for its primary key(s).
+            EnsurePrimaryKeyPropertiesAreNotNull(placeholderRightResource);
+
+            relationship.SetValue(leftResource, placeholderRightResource);
+            _dbContext.Entry(leftResource).DetectChanges();
+            
+            DetachEntities(placeholderRightResource);
+        }
+
+        private void EnsurePrimaryKeyPropertiesAreNotNull(object entity)
+        {
+            var primaryKey = _dbContext.Entry(entity).Metadata.FindPrimaryKey();
+            if (primaryKey != null)
+            {
+                foreach (var property in primaryKey.Properties)
+                {
+                    var propertyValue = TryGetValueForProperty(property.PropertyInfo);
+                    if (propertyValue != null)
+                    {
+                        property.PropertyInfo.SetValue(entity, propertyValue);
+                    }
+                }
+            }
+        }
+
+        private object TryGetValueForProperty(PropertyInfo propertyInfo)
+        {
+            var propertyType = propertyInfo.PropertyType;
+            
+            if (propertyType == typeof(string))
+            {
+                return string.Empty;
+            }
+
+            if (Nullable.GetUnderlyingType(propertyType) != null)
+            {
+                var underlyingType = propertyInfo.PropertyType.GetGenericArguments()[0];
+                // TODO: Write test with primary key property type int? or equivalent. 
+                return Activator.CreateInstance(underlyingType);
+            }
+
+            if (!propertyType.IsValueType)
+            {
+                throw new InvalidOperationException($"Unexpected reference type '{propertyType.Name}' for primary key property '{propertyInfo.Name}'.");
+            }
+
+            return null;
+        }
+
+        private object EnsureRelationshipValueToAssignIsTracked(object valueToAssign, Type relationshipPropertyType)
+        {
+            if (valueToAssign is IReadOnlyCollection<IIdentifiable> rightResourcesInToManyRelationship)
+            {
+                return EnsureToManyRelationshipValueToAssignIsTracked(rightResourcesInToManyRelationship, relationshipPropertyType);
+            }
+
+            if (valueToAssign is IIdentifiable rightResourceInToOneRelationship)
+            {
+                return _dbContext.GetTrackedOrAttach(rightResourceInToOneRelationship);
+            }
+
+            return null;
+        }
+
+        private IEnumerable EnsureToManyRelationshipValueToAssignIsTracked(IReadOnlyCollection<IIdentifiable> rightResources, Type rightCollectionType)
+        {
+            var rightResourcesTracked = new object[rightResources.Count];
+
+            int index = 0;
+            foreach (var rightResource in rightResources)
+            {
+                rightResourcesTracked[index] = _dbContext.GetTrackedOrAttach(rightResource);
+                index++;
+            }
+
+            return TypeHelper.CopyToTypedCollection(rightResourcesTracked, rightCollectionType);
+        }
+
         // TODO: This does not perform well. Currently related entities are loaded into memory,
         // and when SaveChangesAsync() is called later in the pipeline, the following happens:
         //    - FKs of records that need to be detached are nulled out one by one, one query each (or the join table entries are deleted one by one in case of many-to-many).
@@ -365,7 +562,7 @@
         //    - Throw when a certain limit of update statements is reached to ensure the developer is aware of these performance issues.
         //    - Include a 3rd party library that handles batching.
         /// <summary>
-        /// Performs side-loading of data such that EF Core correctly performs a complete replacement. 
+        /// Gets the primary resource by id and performs side-loading of data such that EF Core correctly performs complete replacements of relationships. 
         /// </summary>
         /// <remarks>
         /// For example: a person `p1` has 2 todo-items: `t1` and `t2`.
@@ -375,324 +572,14 @@
         /// after which the reassignment `p1.todoItems = [t3, t4]` will actually 
         /// make EF Core perform a complete replacement. This method does the loading of `[t1, t2]`.
         /// </remarks>
-        protected async Task EnableCompleteReplacement(RelationshipAttribute relationship, TResource resource)
-        {            
-            _traceWriter.LogMethodStart(new {relationship, resource});
-            if (resource == null) throw new ArgumentNullException(nameof(resource));
-            if (relationship == null) throw new ArgumentNullException(nameof(relationship));
-            
-            // If the left resource is the dependent side of the relationship, complete replacement is already guaranteed.
-            if (!HasForeignKeyAtLeftSide(relationship))
-            {
-                if (relationship is HasManyThroughAttribute hasManyThroughRelationship)
-                {
-                    var throughEntities = await GetFilteredRightEntities_StaticQueryBuilding(resource.Id,  hasManyThroughRelationship.LeftIdProperty, null, null);
-                    hasManyThroughRelationship.ThroughProperty.SetValue(resource, TypeHelper.CopyToTypedCollection(throughEntities,  hasManyThroughRelationship.ThroughProperty.PropertyType));
-                    
-                    foreach (var throughEntity in throughEntities)
-                    {
-                        var rightResource = ConstructRightResourceOfHasManyRelationship(throughEntity, hasManyThroughRelationship);
-                        hasManyThroughRelationship.RightProperty.SetValue(throughEntity, rightResource);
-                    }
-                }
-                else
-                {
-                    var navigationEntry = GetNavigationEntry(resource, relationship);
-                    await navigationEntry.LoadAsync();
-                }
-            }
-        }
-
-        private void FlushFromCache(IIdentifiable resource)
-        {
-            resource = (IIdentifiable)_dbContext.GetTrackedIdentifiable(resource);
-            if (resource != null)
-            {
-                DetachEntities(resource);
-                DetachRelationships(resource);
-            }
-        }
-
-        private async Task RemoveAlreadyRelatedResourcesFromAssignment(HasManyThroughAttribute hasManyThroughRelationship, TId primaryResourceId, ISet<IIdentifiable> secondaryResourceIds)
-        {
-            object[] throughEntities;
-
-            // TODO: Finalize this.
-            throughEntities = await GetFilteredRightEntities_StaticQueryBuilding(primaryResourceId, hasManyThroughRelationship.LeftIdProperty, secondaryResourceIds,hasManyThroughRelationship.RightIdProperty, hasManyThroughRelationship.ThroughType);
-            
-            // Alternative approaches:
-            // throughEntities = await GetFilteredThroughEntities_DynamicQueryBuilding(hasManyThroughRelationship, primaryResourceId, secondaryResourceIds);
-            // throughEntities = await GetFilteredThroughEntities_QueryBuilderCall(hasManyThroughRelationship, primaryResourceId, secondaryResourceIds);
-            
-            var rightResources = throughEntities.Select(entity => ConstructRightResourceOfHasManyRelationship(entity, hasManyThroughRelationship)).ToHashSet();
-            secondaryResourceIds.ExceptWith(rightResources);
-            
-            DetachEntities(throughEntities);
-        }
-
-        private async Task<object[]> GetFilteredRightEntities_StaticQueryBuilding(object idToEqual, PropertyInfo equaledIdProperty, ISet<IIdentifiable> idsToContain, PropertyInfo containedIdProperty)
-        {
-            var rightType = equaledIdProperty?.ReflectedType ?? idsToContain.First().GetType();
-
-            dynamic runtimeTypeParameter = TypeHelper.IsOrImplementsInterface(rightType, typeof(IIdentifiable)) 
-                ? _resourceFactory.CreateInstance(rightType) 
-                : TypeHelper.CreateInstance(rightType);  
-
-            return await ((dynamic)this).GetFilteredRightEntities_StaticQueryBuilding(idToEqual, equaledIdProperty, idsToContain, containedIdProperty, runtimeTypeParameter);
-        }
-
-        private async Task<object[]> GetFilteredRightEntities_StaticQueryBuilding<TRightType>(object idToEqual, PropertyInfo equaledIdProperty, ISet<IIdentifiable> idsToContain, PropertyInfo containedIdProperty, TRightType _) where TRightType : class
-        {
-            var filter = GetThroughEntityFilterExpression<TRightType>(idToEqual, equaledIdProperty, idsToContain, containedIdProperty);
-            
-            var result = await _dbContext.Set<TRightType>().Where(filter).ToListAsync();
-            
-            return result.Cast<object>().ToArray();
-        }
-
-        private Expression<Func<TRightType, bool>> GetThroughEntityFilterExpression<TRightType>(object idToEqual, PropertyInfo equaledIdProperty, ISet<IIdentifiable> idsToContain, PropertyInfo containedIdProperty) where TRightType : class
-        {
-            var rightType = typeof(TRightType);
-            var rightEntityParameter = Expression.Parameter(rightType, rightType.Name.Camelize());
-
-            Expression filter = null;
-
-            if (idToEqual != null)
-            {
-              filter = GetEqualsCall(idToEqual, rightEntityParameter, equaledIdProperty);
-            } 
-
-            if (idsToContain != null)
-            {
-                var containsFilter = GetContainsCall(idsToContain, rightEntityParameter, containedIdProperty);
-                filter = filter == null ? (Expression) containsFilter : Expression.AndAlso(filter, containsFilter);
-            }
-
-            return filter == null ? null : Expression.Lambda<Func<TRightType, bool>>(filter, rightEntityParameter);
-        }
-
-        // private async Task<object[]> GetFilteredThroughEntities_DynamicQueryBuilding(TId primaryResourceId, ISet<IIdentifiable> secondaryResourceIds)
-        // {
-        //     var throughEntityParameter = Expression.Parameter(relationship.ThroughType, relationship.ThroughType.Name.Camelize());
-        //
-        //     var containsCall = GetContainsCall(relationship, throughEntityParameter, secondaryResourceIds) ;
-        //     var equalsCall = GetEqualsCall(relationship, throughEntityParameter, primaryResourceId);
-        //     var conjunction = Expression.AndAlso(equalsCall, containsCall);
-        //
-        //     var predicate = Expression.Lambda(conjunction, throughEntityParameter);
-        //
-        //     IQueryable throughSource = _dbContext.Set(relationship.ThroughType);
-        //     var whereClause = Expression.Call(typeof(Queryable), nameof(Queryable.Where), new[] { relationship.ThroughType }, throughSource.Expression, predicate);
-        //     
-        //     dynamic query = throughSource.Provider.CreateQuery(whereClause);
-        //     IEnumerable result = await EntityFrameworkQueryableExtensions.ToListAsync(query);
-        //     
-        //     return result.Cast<object>().ToArray();
-        // }
-        
-        // private async Task<object[]> GetFilteredThroughEntities_QueryBuilderCall(HasManyThroughAttribute relationship, TId leftIdFilter, ISet<IIdentifiable> rightIdFilter)
-        // {
-        //     var comparisonTargetField = new ResourceFieldChainExpression(new AttrAttribute { Property = relationship.LeftIdProperty });
-        //     var comparisionId = new LiteralConstantExpression(leftIdFilter.ToString());
-        //     FilterExpression filter = new ComparisonExpression(ComparisonOperator.Equals, comparisonTargetField, comparisionId);
-        //
-        //     if (rightIdFilter != null)
-        //     {
-        //         var equalsAnyOfTargetField = new ResourceFieldChainExpression(new AttrAttribute { Property =  relationship.RightIdProperty });
-        //         var equalsAnyOfIds = rightIdFilter.Select(r => new LiteralConstantExpression(r.StringId)).ToArray();
-        //         var equalsAnyOf = new EqualsAnyOfExpression(equalsAnyOfTargetField, equalsAnyOfIds);                
-        //         filter = new LogicalExpression(LogicalOperator.And, new QueryExpression[] { filter, equalsAnyOf } );
-        //     }
-        //     
-        //     IQueryable throughSource = _dbContext.Set(relationship.ThroughType);
-        //
-        //     var scopeFactory = new LambdaScopeFactory(new LambdaParameterNameFactory());
-        //     var scope = scopeFactory.CreateScope(relationship.ThroughType);
-        //     
-        //     var whereClauseBuilder = new WhereClauseBuilder(throughSource.Expression, scope, typeof(Queryable));
-        //     var whereClause = whereClauseBuilder.ApplyWhere(filter);
-        //
-        //     dynamic query = throughSource.Provider.CreateQuery(whereClause);
-        //     IEnumerable result = await EntityFrameworkQueryableExtensions.ToListAsync(query);
-        //
-        //     return result.Cast<object>().ToArray();
-        // }
-
-        private IIdentifiable ConstructRightResourceOfHasManyRelationship(object entity, HasManyThroughAttribute relationship)
-        {
-             var rightResource = _resourceFactory.CreateInstance(relationship.RightType);
-            rightResource.StringId = relationship.RightIdProperty.GetValue(entity).ToString();
-        
-            return rightResource;
-        }
-        
-        private MethodCallExpression GetContainsCall(ISet<IIdentifiable> secondaryResourceIds, ParameterExpression rightEntityParameter, PropertyInfo rightIdProperty)
-        {
-            var rightIdMember = Expression.Property(rightEntityParameter, rightIdProperty.Name);
-        
-            var idType = rightIdProperty.PropertyType;
-            var typedIds = TypeHelper.CopyToList(secondaryResourceIds.Select(r => r.GetTypedId()), idType);
-            var idCollectionConstant = Expression.Constant(typedIds);
-        
-            var containsCall = Expression.Call(
-                typeof(Enumerable), 
-                nameof(Enumerable.Contains), 
-                new[] {idType},
-                idCollectionConstant, 
-                rightIdMember);
-            
-            return containsCall;
-        }
-        
-        private BinaryExpression GetEqualsCall(object id, ParameterExpression rightEntityParameter, PropertyInfo leftIdProperty)
-        {
-            var leftIdMember = Expression.Property(rightEntityParameter, leftIdProperty.Name);
-            var idConstant = Expression.Constant(id, id.GetType());
-        
-            return Expression.Equal(leftIdMember, idConstant);
-        }
-
-        private NavigationEntry GetNavigationEntry(TResource resource, RelationshipAttribute relationship)
-        {
-            EntityEntry<TResource> entityEntry = _dbContext.Entry(resource);
-
-            switch (relationship)
-            {
-                case HasManyAttribute hasManyRelationship:
-                {
-                    return entityEntry.Collection(hasManyRelationship.Property.Name);
-                }
-                case HasOneAttribute hasOneRelationship:
-                {
-                    return entityEntry.Reference(hasOneRelationship.Property.Name);
-                }
-            }
-
-            return null;
-        }
-
-        /// <summary>
-        /// See https://github.com/json-api-dotnet/JsonApiDotNetCore/issues/502.
-        /// </summary>
-        private bool ShouldLoadInverseRelationship(RelationshipAttribute relationship, object trackedValueToAssign)
-        {
-            return trackedValueToAssign != null && relationship.InverseNavigationProperty != null && IsOneToOneRelationship(relationship);
-        }
-
-        private bool IsOneToOneRelationship(RelationshipAttribute relationship)
-        {
-            if (relationship is HasOneAttribute hasOneRelationship)
-            {
-                var elementType = TypeHelper.TryGetCollectionElementType(hasOneRelationship.InverseNavigationProperty.PropertyType);
-                return elementType == null;
-            }
-
-            return false;
-        }
-
-        /// <summary>
-        /// If a (shadow) foreign key is already loaded on the left resource of a relationship, it is not possible to
-        /// set it to null by just assigning null to the navigation property and marking it as modified.
-        /// Instead, when marking it as modified, it will mark the pre-existing foreign key value as modified too but without setting its value to null.
-        /// One way to work around this is by loading the relationship before setting it to null. Another approach (as done in this method) is
-        /// tricking the change tracker into recognizing the null assignment by first assigning a placeholder entity to the navigation property, and then
-        /// setting it to null.
-        /// </summary>
-        private void PrepareChangeTrackerForNullAssignment(RelationshipAttribute relationship, TResource leftResource)
-        {
-            var placeholderRightResource = _resourceFactory.CreateInstance(relationship.RightType);
-
-            // When assigning a related entity to a navigation property, it will be attached to the change tracker.
-            // This fails when that entity has null reference(s) for its primary key(s).
-            EnsurePrimaryKeyPropertiesAreNotNull(placeholderRightResource);
-
-            relationship.SetValue(leftResource, placeholderRightResource);
-            _dbContext.Entry(leftResource).DetectChanges();
-            
-            DetachEntities(placeholderRightResource);
-        }
-
-        private void EnsurePrimaryKeyPropertiesAreNotNull(object entity)
-        {
-            var primaryKey = _dbContext.Entry(entity).Metadata.FindPrimaryKey();
-            if (primaryKey != null)
-            {
-                foreach (var property in primaryKey.Properties)
-                {
-                    var propertyValue = TryGetValueForProperty(property.PropertyInfo);
-                    if (propertyValue != null)
-                    {
-                        property.PropertyInfo.SetValue(entity, propertyValue);
-                    }
-                }
-            }
-        }
-
-        private object TryGetValueForProperty(PropertyInfo propertyInfo)
-        {
-            var propertyType = propertyInfo.PropertyType;
-            
-            if (propertyType == typeof(string))
-            {
-                return string.Empty;
-            }
-
-            if (Nullable.GetUnderlyingType(propertyType) != null)
-            {
-                var underlyingType = propertyInfo.PropertyType.GetGenericArguments()[0];
-                // TODO: Write test with primary key property type int? or equivalent. 
-                return Activator.CreateInstance(underlyingType);
-            }
-
-            if (!propertyType.IsValueType)
-            {
-                throw new InvalidOperationException($"Unexpected reference type '{propertyType.Name}' for primary key property '{propertyInfo.Name}'.");
-            }
-
-            return null;
-        }
-
-        private object EnsureRelationshipValueToAssignIsTracked(object valueToAssign, Type relationshipPropertyType)
-        {
-            if (valueToAssign is IReadOnlyCollection<IIdentifiable> rightResourcesInToManyRelationship)
-            {
-                return EnsureToManyRelationshipValueToAssignIsTracked(rightResourcesInToManyRelationship, relationshipPropertyType);
-            }
-
-            if (valueToAssign is IIdentifiable rightResourceInToOneRelationship)
-            {
-                return _dbContext.GetTrackedOrAttach(rightResourceInToOneRelationship);
-            }
-
-            return null;
-        }
-
-        private IEnumerable EnsureToManyRelationshipValueToAssignIsTracked(IReadOnlyCollection<IIdentifiable> rightResources, Type rightCollectionType)
-        {
-            var rightResourcesTracked = new object[rightResources.Count];
-
-            int index = 0;
-            foreach (var rightResource in rightResources)
-            {
-                rightResourcesTracked[index] = _dbContext.GetTrackedOrAttach(rightResource);
-                index++;
-            }
-
-            return TypeHelper.CopyToTypedCollection(rightResourcesTracked, rightCollectionType);
-        }
-
-<<<<<<< HEAD
-        private async Task<TResource> TryGetPrimaryResourceForCompleteReplacement(TId id)
-=======
-        private async Task<TResource> GetPrimaryResourceById(TId id)
->>>>>>> becb87de
+        private async Task<TResource> GetPrimaryResourceForCompleteReplacement(TId id, ISet<RelationshipAttribute> relationships)
         {
             TResource primaryResource;
 
-            if (_targetedFields.Relationships.Any())
+            if (relationships?.Any() == true)
             {
                 var query = _dbContext.Set<TResource>().Where(resource => resource.Id.Equals(id));
-                foreach (var relationship in _targetedFields.Relationships)
+                foreach (var relationship in relationships)
                 {
                     query = query.Include(relationship.RelationshipPath);
                 }
@@ -714,11 +601,10 @@
 
         private async Task AssertSecondaryResourcesExist(ISet<IIdentifiable> secondaryResourceIds, HasManyAttribute relationship)
         {
-            var rightId = relationship.RightType.GetProperty(nameof(Identifiable.Id));
-            var secondaryResourcesFromDatabase =
-                await GetFilteredRightEntities_StaticQueryBuilding(null, null, secondaryResourceIds, rightId);
-
-            if (secondaryResourcesFromDatabase.Length < secondaryResourceIds.Count)
+            var typedIds = secondaryResourceIds.Select(resource => resource.GetTypedId()).ToHashSet();
+            var secondaryResourcesFromDatabase = await _getResourcesByIds.Get(relationship.RightType, typedIds);
+
+            if (secondaryResourcesFromDatabase.Count < secondaryResourceIds.Count)
             {
                 throw new DataStoreUpdateException();
             }
