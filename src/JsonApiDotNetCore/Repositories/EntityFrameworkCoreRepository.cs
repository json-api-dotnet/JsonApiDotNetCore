using System;
using System.Collections;
using System.Collections.Generic;
using System.Linq;
using System.Threading.Tasks;
using JsonApiDotNetCore.Configuration;
using JsonApiDotNetCore.Errors;
using JsonApiDotNetCore.Middleware;
using JsonApiDotNetCore.Queries;
using JsonApiDotNetCore.Queries.Expressions;
using JsonApiDotNetCore.Queries.Internal.QueryableBuilding;
using JsonApiDotNetCore.Resources;
using JsonApiDotNetCore.Resources.Annotations;
using Microsoft.EntityFrameworkCore;
using Microsoft.EntityFrameworkCore.ChangeTracking;
using Microsoft.EntityFrameworkCore.Metadata;
using Microsoft.Extensions.Logging;

namespace JsonApiDotNetCore.Repositories
{
    /// <summary>
    /// Implements the foundational Repository layer in the JsonApiDotNetCore architecture that uses Entity Framework Core.
    /// </summary>
    public class EntityFrameworkCoreRepository<TResource, TId> : IResourceRepository<TResource, TId>
        where TResource : class, IIdentifiable<TId>
    {
        private readonly ITargetedFields _targetedFields;
        private readonly DbContext _dbContext;
        private readonly IResourceGraph _resourceGraph;
        private readonly IResourceFactory _resourceFactory;
        private readonly IEnumerable<IQueryConstraintProvider> _constraintProviders;
        private readonly TraceLogWriter<EntityFrameworkCoreRepository<TResource, TId>> _traceWriter;

        public EntityFrameworkCoreRepository(
            ITargetedFields targetedFields,
            IDbContextResolver contextResolver,
            IResourceGraph resourceGraph,
            IResourceFactory resourceFactory,
            IEnumerable<IQueryConstraintProvider> constraintProviders,
            ILoggerFactory loggerFactory)
        {
            if (contextResolver == null) throw new ArgumentNullException(nameof(contextResolver));
            if (loggerFactory == null) throw new ArgumentNullException(nameof(loggerFactory));

            _targetedFields = targetedFields ?? throw new ArgumentNullException(nameof(targetedFields));
            _resourceGraph = resourceGraph ?? throw new ArgumentNullException(nameof(resourceGraph));
            _resourceFactory = resourceFactory ?? throw new ArgumentNullException(nameof(resourceFactory));
            _constraintProviders = constraintProviders ?? throw new ArgumentNullException(nameof(constraintProviders));

            _dbContext = contextResolver.GetContext();
            _traceWriter = new TraceLogWriter<EntityFrameworkCoreRepository<TResource, TId>>(loggerFactory);
        }

        /// <inheritdoc />
        public virtual async Task<IReadOnlyCollection<TResource>> GetAsync(QueryLayer layer)
        {
            _traceWriter.LogMethodStart(new {layer});
            if (layer == null) throw new ArgumentNullException(nameof(layer));

            IQueryable<TResource> query = ApplyQueryLayer(layer);
            return await query.ToListAsync();
        }

        /// <inheritdoc />
        public virtual async Task<int> CountAsync(FilterExpression topFilter)
        {
            _traceWriter.LogMethodStart(new {topFilter});

            var resourceContext = _resourceGraph.GetResourceContext<TResource>();
            var layer = new QueryLayer(resourceContext)
            {
                Filter = topFilter
            };

            IQueryable<TResource> query = ApplyQueryLayer(layer);
            return await query.CountAsync();
        }

        protected virtual IQueryable<TResource> ApplyQueryLayer(QueryLayer layer)
        {
            _traceWriter.LogMethodStart(new {layer});
            if (layer == null) throw new ArgumentNullException(nameof(layer));

            if (EntityFrameworkCoreSupport.Version.Major < 5)
            {
                var writer = new MemoryLeakDetectionBugRewriter();
                layer = writer.Rewrite(layer);
            }

            IQueryable<TResource> source = GetAll();

            var queryableHandlers = _constraintProviders
                .SelectMany(p => p.GetConstraints())
                .Where(expressionInScope => expressionInScope.Scope == null)
                .Select(expressionInScope => expressionInScope.Expression)
                .OfType<QueryableHandlerExpression>()
                .ToArray();

            foreach (var queryableHandler in queryableHandlers)
            {
                source = queryableHandler.Apply(source);
            }

            var nameFactory = new LambdaParameterNameFactory();
            var builder = new QueryableBuilder(source.Expression, source.ElementType, typeof(Queryable), nameFactory, _resourceFactory, _resourceGraph, _dbContext.Model);

            var expression = builder.ApplyQuery(layer);
            return source.Provider.CreateQuery<TResource>(expression);
        }

        protected virtual IQueryable<TResource> GetAll()
        {
            return _dbContext.Set<TResource>();
        }

        /// <inheritdoc />
        public virtual async Task<IReadOnlyCollection<object>> GetFromJoinTableAsync(Type entityType, QueryLayer layer)
        {
            if (entityType == null) throw new ArgumentNullException(nameof(entityType));
            if (layer == null) throw new ArgumentNullException(nameof(layer));

            IQueryable query = ApplyJoinTableQueryLayer(entityType, layer);

            // We need to prevent these from entering the change tracker, so that when changes are saved
            // in AddToToManyRelationshipAsync(), only new records are added (without deleting existing ones).
            var noTrackingQuery = query.Cast<object>().AsNoTracking();

            return await noTrackingQuery.ToListAsync();
        }

        protected virtual IQueryable ApplyJoinTableQueryLayer(Type entityType, QueryLayer layer)
        {
            var source = _dbContext.Set(entityType);

            var nameFactory = new LambdaParameterNameFactory();
            var builder = new QueryableBuilder(source.Expression, source.ElementType, typeof(Queryable), nameFactory, _resourceFactory, _resourceGraph, _dbContext.Model);

            var expression = builder.ApplyQuery(layer);
            return source.Provider.CreateQuery(expression);
        }

        /// <inheritdoc />
        public virtual async Task CreateAsync(TResource resource)
        {
            _traceWriter.LogMethodStart(new {resource});
            if (resource == null) throw new ArgumentNullException(nameof(resource));

            using var collector = new PlaceholderResourceCollector(_resourceFactory, _dbContext);

            foreach (var relationship in _targetedFields.Relationships)
            {
                var rightValue = relationship.GetValue(resource);
                await UpdateRelationshipAsync(relationship, resource, rightValue, collector);
            }

            var dbSet = _dbContext.Set<TResource>();
            dbSet.Add(resource);

            await SaveChangesAsync();
        }

        /// <inheritdoc />
        public virtual async Task AddToToManyRelationshipAsync(TId primaryId, ISet<IIdentifiable> secondaryResourceIds)
        {
            _traceWriter.LogMethodStart(new {primaryId, secondaryResourceIds});
            if (secondaryResourceIds == null) throw new ArgumentNullException(nameof(secondaryResourceIds));

            var relationship = _targetedFields.Relationships.Single();

            if (secondaryResourceIds.Any())
            {
                using var collector = new PlaceholderResourceCollector(_resourceFactory, _dbContext);
                var primaryResource = collector.CreateForId<TResource, TId>(primaryId);

                await UpdateRelationshipAsync(relationship, primaryResource, secondaryResourceIds, collector);

                await SaveChangesAsync();
            }
        }

        /// <inheritdoc />
        public virtual async Task SetRelationshipAsync(TResource primaryResource, object secondaryResourceIds)
        {
            _traceWriter.LogMethodStart(new {primaryResource, secondaryResourceIds});

            var relationship = _targetedFields.Relationships.Single();

            AssertIsNotClearingRequiredRelationship(relationship, primaryResource, secondaryResourceIds);

            using var collector = new PlaceholderResourceCollector(_resourceFactory, _dbContext);
            await UpdateRelationshipAsync(relationship, primaryResource, secondaryResourceIds, collector);

            await SaveChangesAsync();
        }

        /// <inheritdoc />
        public virtual async Task UpdateAsync(TResource resourceFromRequest, TResource resourceFromDatabase)
        {
            _traceWriter.LogMethodStart(new {resourceFromRequest, resourceFromDatabase});
            if (resourceFromRequest == null) throw new ArgumentNullException(nameof(resourceFromRequest));
            if (resourceFromDatabase == null) throw new ArgumentNullException(nameof(resourceFromDatabase));

            using var collector = new PlaceholderResourceCollector(_resourceFactory, _dbContext);

            foreach (var relationship in _targetedFields.Relationships)
            {
                var rightResources = relationship.GetValue(resourceFromRequest);

                AssertIsNotClearingRequiredRelationship(relationship, resourceFromDatabase, rightResources);

                await UpdateRelationshipAsync(relationship, resourceFromDatabase, rightResources, collector);
            }

            foreach (var attribute in _targetedFields.Attributes)
            {
                attribute.SetValue(resourceFromDatabase, attribute.GetValue(resourceFromRequest));
            }

            await SaveChangesAsync();
        }

        /// <inheritdoc />
        public virtual async Task DeleteAsync(TId id)
        {
            _traceWriter.LogMethodStart(new {id});

            using var collector = new PlaceholderResourceCollector(_resourceFactory, _dbContext);
            var resource = collector.CreateForId<TResource, TId>(id);

            foreach (var relationship in _resourceGraph.GetRelationships<TResource>())
            {
                // Loads the data of the relationship, if in EF Core it is configured in such a way that loading the related
                // entities into memory is required for successfully executing the selected deletion behavior. 
                if (RequiresLoadOfRelationshipForDeletion(relationship))
                {
                    var navigation = GetNavigationEntry(resource, relationship);
                    await navigation.LoadAsync();
                }
            }

            _dbContext.Remove(resource);

            await SaveChangesAsync();
        }

        private NavigationEntry GetNavigationEntry(TResource resource, RelationshipAttribute relationship)
        {
            EntityEntry<TResource> entityEntry = _dbContext.Entry(resource);

            switch (relationship)
            {
                case HasOneAttribute hasOneRelationship:
                {
                    return entityEntry.Reference(hasOneRelationship.Property.Name);
                }
                case HasManyAttribute hasManyRelationship:
                {
                    return entityEntry.Collection(hasManyRelationship.Property.Name);
                }
                default:
                {
                    throw new InvalidOperationException($"Unknown relationship type '{relationship.GetType().Name}'.");
                }
            }
        }

        private bool RequiresLoadOfRelationshipForDeletion(RelationshipAttribute relationship)
        {
<<<<<<< HEAD
            var navigation = TryGetNavigationForRelationship(relationship);
            bool isClearOfForeignKeyRequired = navigation?.ForeignKey.DeleteBehavior == DeleteBehavior.ClientSetNull;
=======
            var navigation = TryGetNavigation(relationship);
            bool isClearForeignKeyRequired = navigation?.ForeignKey.DeleteBehavior == DeleteBehavior.ClientSetNull;
>>>>>>> 653fa88b

            bool hasForeignKeyAtLeftSide = HasForeignKeyAtLeftSide(relationship);

            return hasForeignKeyAtLeftSide && isClearOfForeignKeyRequired;
        }

        private INavigation TryGetNavigation(RelationshipAttribute relationship)
        {
            var entityType = _dbContext.Model.FindEntityType(typeof(TResource));
            return entityType?.FindNavigation(relationship.Property.Name);
        }

        /// <inheritdoc />
        public virtual async Task RemoveFromToManyRelationshipAsync(TResource primaryResource, ISet<IIdentifiable> secondaryResourceIds)
        {
            _traceWriter.LogMethodStart(new {primaryResource, secondaryResourceIds});
            if (secondaryResourceIds == null) throw new ArgumentNullException(nameof(secondaryResourceIds));

            var relationship = (HasManyAttribute) _targetedFields.Relationships.Single();

            AssertIsNotClearingRequiredRelationship(relationship, primaryResource, secondaryResourceIds);

            var rightValue = relationship.GetValue(primaryResource);

            var rightResourceIds= TypeHelper.ExtractResources(rightValue).ToHashSet(IdentifiableComparer.Instance);
            rightResourceIds.ExceptWith(secondaryResourceIds);

            using var collector = new PlaceholderResourceCollector(_resourceFactory, _dbContext);
            await UpdateRelationshipAsync(relationship, primaryResource, rightResourceIds, collector);

            await SaveChangesAsync();
        }

        private void AssertIsNotClearingRequiredRelationship(RelationshipAttribute relationship, TResource leftResource, object rightValue)
        {
            bool relationshipIsRequired = false;

            if (!(relationship is HasManyThroughAttribute))
            {
                var navigation = TryGetNavigation(relationship);
                relationshipIsRequired = navigation?.ForeignKey?.IsRequired ?? false;
            }

            var relationshipIsCleared = relationship is HasOneAttribute
                ? rightValue == null
                : IsRequiredToManyRelationshipBeingCleared(relationship, leftResource, rightValue);
            
            if (relationshipIsRequired && relationshipIsCleared)
            {
                var resourceType = _resourceGraph.GetResourceContext<TResource>().PublicName;
                throw new CannotClearRequiredRelationshipException(relationship.PublicName, leftResource.StringId, resourceType);
            }
        }

        private static bool IsRequiredToManyRelationshipBeingCleared(RelationshipAttribute relationship, TResource leftResource, object valueToAssign)
        {
            ICollection<IIdentifiable> newRightResourceIds = TypeHelper.ExtractResources(valueToAssign);

            var existingRightValue = relationship.GetValue(leftResource);
            var existingRightResourceIds = TypeHelper.ExtractResources(existingRightValue).ToHashSet(IdentifiableComparer.Instance);

            existingRightResourceIds.ExceptWith(newRightResourceIds);

            return existingRightResourceIds.Any();
        }

        /// <inheritdoc />
        public virtual async Task<TResource> GetForUpdateAsync(QueryLayer queryLayer)
        {
            var resources = await GetAsync(queryLayer);
            return resources.FirstOrDefault();
        }

        protected virtual async Task SaveChangesAsync()
        {
            try
            {
                await _dbContext.SaveChangesAsync();
            }
            catch (DbUpdateException exception)
            {
                throw new DataStoreUpdateException(exception);
            }
        }

        private async Task UpdateRelationshipAsync(RelationshipAttribute relationship, TResource leftResource,
            object valueToAssign, PlaceholderResourceCollector collector)
        {
            var trackedValueToAssign = EnsureRelationshipValueToAssignIsTracked(valueToAssign, relationship.Property.PropertyType, collector);

            if (RequireLoadOfInverseRelationship(relationship, trackedValueToAssign))
            {
                var entityEntry = _dbContext.Entry(trackedValueToAssign);
                var inversePropertyName = relationship.InverseNavigationProperty.Name;

                await entityEntry.Reference(inversePropertyName).LoadAsync();
            }

            relationship.SetValue(leftResource, trackedValueToAssign);
        }

        private object EnsureRelationshipValueToAssignIsTracked(object rightValue, Type relationshipPropertyType,
            PlaceholderResourceCollector collector)
        {
            if (rightValue == null)
            {
                return null;
            }

            var rightResources = TypeHelper.ExtractResources(rightValue);
            var rightResourcesTracked = rightResources.Select(collector.CaptureExisting).ToArray();

            return rightValue is IEnumerable
                ? (object) TypeHelper.CopyToTypedCollection(rightResourcesTracked, relationshipPropertyType)
                : rightResourcesTracked.Single();
        }

        private static bool RequireLoadOfInverseRelationship(RelationshipAttribute relationship, object trackedValueToAssign)
        {
            // See https://github.com/json-api-dotnet/JsonApiDotNetCore/issues/502.
            return trackedValueToAssign != null && relationship.InverseNavigationProperty != null && IsOneToOneRelationship(relationship);
        }

        private static bool IsOneToOneRelationship(RelationshipAttribute relationship)
        {
            if (relationship is HasOneAttribute hasOneRelationship)
            {
                var elementType = TypeHelper.TryGetCollectionElementType(hasOneRelationship.InverseNavigationProperty.PropertyType);
                return elementType == null;
            }

            return false;
        }

        private bool HasForeignKeyAtLeftSide(RelationshipAttribute relationship)
        {
            if (relationship is HasOneAttribute)
            {
<<<<<<< HEAD
                var navigation = TryGetNavigationForRelationship(relationship);
                return navigation == null || !navigation.IsDependentToPrincipal();
=======
                var navigation = TryGetNavigation(relationship);
                return navigation != null && navigation.IsDependentToPrincipal();
>>>>>>> 653fa88b
            }

            return true;
        }
    }

    /// <summary>
    /// Implements the foundational repository implementation that uses Entity Framework Core.
    /// </summary>
    public class EntityFrameworkCoreRepository<TResource> : EntityFrameworkCoreRepository<TResource, int>, IResourceRepository<TResource>
        where TResource : class, IIdentifiable<int>
    {
        public EntityFrameworkCoreRepository(
            ITargetedFields targetedFields,
            IDbContextResolver contextResolver,
            IResourceGraph resourceGraph,
            IResourceFactory resourceFactory,
            IEnumerable<IQueryConstraintProvider> constraintProviders,
            ILoggerFactory loggerFactory)
            : base(targetedFields, contextResolver, resourceGraph, resourceFactory, constraintProviders, loggerFactory)
        {
        }
    }
}<|MERGE_RESOLUTION|>--- conflicted
+++ resolved
@@ -266,17 +266,12 @@
 
         private bool RequiresLoadOfRelationshipForDeletion(RelationshipAttribute relationship)
         {
-<<<<<<< HEAD
-            var navigation = TryGetNavigationForRelationship(relationship);
+            var navigation = TryGetNavigation(relationship);
             bool isClearOfForeignKeyRequired = navigation?.ForeignKey.DeleteBehavior == DeleteBehavior.ClientSetNull;
-=======
-            var navigation = TryGetNavigation(relationship);
-            bool isClearForeignKeyRequired = navigation?.ForeignKey.DeleteBehavior == DeleteBehavior.ClientSetNull;
->>>>>>> 653fa88b
 
             bool hasForeignKeyAtLeftSide = HasForeignKeyAtLeftSide(relationship);
 
-            return hasForeignKeyAtLeftSide && isClearOfForeignKeyRequired;
+            return isClearOfForeignKeyRequired && !hasForeignKeyAtLeftSide;
         }
 
         private INavigation TryGetNavigation(RelationshipAttribute relationship)
@@ -291,14 +286,14 @@
             _traceWriter.LogMethodStart(new {primaryResource, secondaryResourceIds});
             if (secondaryResourceIds == null) throw new ArgumentNullException(nameof(secondaryResourceIds));
 
-            var relationship = (HasManyAttribute) _targetedFields.Relationships.Single();
-
-            AssertIsNotClearingRequiredRelationship(relationship, primaryResource, secondaryResourceIds);
+            var relationship = (HasManyAttribute)_targetedFields.Relationships.Single();
 
             var rightValue = relationship.GetValue(primaryResource);
 
             var rightResourceIds= TypeHelper.ExtractResources(rightValue).ToHashSet(IdentifiableComparer.Instance);
             rightResourceIds.ExceptWith(secondaryResourceIds);
+
+            AssertIsNotClearingRequiredRelationship(relationship, primaryResource, rightResourceIds);
 
             using var collector = new PlaceholderResourceCollector(_resourceFactory, _dbContext);
             await UpdateRelationshipAsync(relationship, primaryResource, rightResourceIds, collector);
@@ -411,16 +406,11 @@
         {
             if (relationship is HasOneAttribute)
             {
-<<<<<<< HEAD
-                var navigation = TryGetNavigationForRelationship(relationship);
-                return navigation == null || !navigation.IsDependentToPrincipal();
-=======
                 var navigation = TryGetNavigation(relationship);
                 return navigation != null && navigation.IsDependentToPrincipal();
->>>>>>> 653fa88b
-            }
-
-            return true;
+            }
+
+            return false;
         }
     }
 
