--- conflicted
+++ resolved
@@ -50,9 +50,7 @@
             var config = new JsonApiOptions();
             options(config);
             config.BuildResourceGraph(builder => builder.AddDbContext<TContext>());
-
             mvcBuilder.AddMvcOptions(opt => AddMvcOptions(opt, config));
-
             AddJsonApiInternals<TContext>(services, config);
             return services;
         }
@@ -65,15 +63,12 @@
         {
             var config = new JsonApiOptions();
             configureOptions(config);
-
             if (autoDiscover != null)
             {
                 var facade = new ServiceDiscoveryFacade(services, config.ResourceGraphBuilder);
                 autoDiscover(facade);
             }
-
             mvcBuilder.AddMvcOptions(opt => AddMvcOptions(opt, config));
-
             AddJsonApiInternals(services, config);
             return services;
         }
@@ -123,8 +118,6 @@
             services.AddScoped(typeof(IEntityReadRepository<,>), typeof(DefaultEntityRepository<,>));
             services.AddScoped(typeof(IEntityWriteRepository<,>), typeof(DefaultEntityRepository<,>));
 
-
-
             services.AddScoped(typeof(ICreateService<>), typeof(EntityResourceService<>));
             services.AddScoped(typeof(ICreateService<,>), typeof(EntityResourceService<,>));
 
@@ -146,6 +139,9 @@
             services.AddScoped(typeof(IResourceService<>), typeof(EntityResourceService<>));
             services.AddScoped(typeof(IResourceService<,>), typeof(EntityResourceService<,>));
 
+            services.AddScoped<ILinkBuilder, LinkBuilder>();
+            services.AddScoped<ITraversalHelper, TraversalHelper>();
+            services.AddScoped<IRequestManager, RequestManager>();
             services.AddSingleton<IJsonApiOptions>(jsonApiOptions);
             services.AddScoped<IPageManager, PageManager>();
             services.AddSingleton(jsonApiOptions.ResourceGraph);
@@ -166,11 +162,6 @@
             services.AddScoped<IControllerContext, Services.ControllerContext>();
             services.AddScoped<IDocumentBuilderOptionsProvider, DocumentBuilderOptionsProvider>();
 
-<<<<<<< HEAD
-            // services.AddScoped<IActionFilter, TypeMatchFilter>();
-            services.AddScoped<IRequestManager, RequestManager>();
-            services.AddScoped<ILinkBuilder, LinkBuilder>();
-=======
            
             if (jsonApiOptions.EnableResourceHooks)
             {
@@ -181,8 +172,6 @@
             }
 
             services.AddScoped<IInverseRelationships, InverseRelationships>();
-
->>>>>>> a82a241f
         }
 
         private static void AddOperationServices(IServiceCollection services)
@@ -207,9 +196,7 @@
         public static void SerializeAsJsonApi(this MvcOptions options, JsonApiOptions jsonApiOptions)
         {
             options.InputFormatters.Insert(0, new JsonApiInputFormatter());
-
             options.OutputFormatters.Insert(0, new JsonApiOutputFormatter());
-
             options.Conventions.Insert(0, new DasherizedRoutingConvention(jsonApiOptions.Namespace));
         }
 
@@ -269,7 +256,6 @@
                     }
                 }
             }
-
             return resourceDecriptors;
         }
     }
