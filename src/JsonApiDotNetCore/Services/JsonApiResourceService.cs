using System;
using System.Collections;
using System.Collections.Generic;
using System.Linq;
using System.Threading.Tasks;
using JsonApiDotNetCore.Configuration;
using JsonApiDotNetCore.Errors;
using JsonApiDotNetCore.Hooks.Internal;
using JsonApiDotNetCore.Hooks.Internal.Execution;
using JsonApiDotNetCore.Middleware;
using JsonApiDotNetCore.Queries;
using JsonApiDotNetCore.Queries.Expressions;
using JsonApiDotNetCore.Repositories;
using JsonApiDotNetCore.Resources;
using JsonApiDotNetCore.Resources.Annotations;
using Microsoft.Extensions.Logging;

namespace JsonApiDotNetCore.Services
{
    /// <inheritdoc />
    public class JsonApiResourceService<TResource, TId> :
        IResourceService<TResource, TId>
        where TResource : class, IIdentifiable<TId>
    {
        private readonly IResourceRepository<TResource, TId> _repository;
        private readonly IGetResourcesByIds _getResourcesByIds;
        private readonly IQueryLayerComposer _queryLayerComposer;
        private readonly IPaginationContext _paginationContext;
        private readonly IJsonApiOptions _options;
        private readonly TraceLogWriter<JsonApiResourceService<TResource, TId>> _traceWriter;
        private readonly IJsonApiRequest _request;
        private readonly IResourceChangeTracker<TResource> _resourceChangeTracker;
        private readonly IResourceFactory _resourceFactory;
        private readonly ITargetedFields _targetedFields;
        private readonly IResourceContextProvider _resourceContextProvider;
        private readonly IResourceHookExecutorFacade _hookExecutor;

        public JsonApiResourceService(
            IResourceRepository<TResource, TId> repository,
            IGetResourcesByIds getResourcesByIds,
            IQueryLayerComposer queryLayerComposer,
            IPaginationContext paginationContext,
            IJsonApiOptions options,
            ILoggerFactory loggerFactory,
            IJsonApiRequest request,
            IResourceChangeTracker<TResource> resourceChangeTracker,
            IResourceFactory resourceFactory,
            ITargetedFields targetedFields,
            IResourceContextProvider resourceContextProvider,
            IResourceHookExecutorFacade hookExecutor)
        {
            if (loggerFactory == null) throw new ArgumentNullException(nameof(loggerFactory));

            _repository = repository ?? throw new ArgumentNullException(nameof(repository));
            _getResourcesByIds = getResourcesByIds ?? throw new ArgumentNullException(nameof(getResourcesByIds));
            _queryLayerComposer = queryLayerComposer ?? throw new ArgumentNullException(nameof(queryLayerComposer));
            _paginationContext = paginationContext ?? throw new ArgumentNullException(nameof(paginationContext));
            _options = options ?? throw new ArgumentNullException(nameof(options));
            _traceWriter = new TraceLogWriter<JsonApiResourceService<TResource, TId>>(loggerFactory);
            _request = request ?? throw new ArgumentNullException(nameof(request));
            _resourceChangeTracker = resourceChangeTracker ?? throw new ArgumentNullException(nameof(resourceChangeTracker));
            _resourceFactory = resourceFactory ?? throw new ArgumentNullException(nameof(resourceFactory));
            _targetedFields = targetedFields ?? throw new ArgumentNullException(nameof(targetedFields));
            _resourceContextProvider = resourceContextProvider ?? throw new ArgumentNullException(nameof(resourceContextProvider));
            _hookExecutor = hookExecutor ?? throw new ArgumentNullException(nameof(hookExecutor));
        }

        /// <inheritdoc />
        public virtual async Task<IReadOnlyCollection<TResource>> GetAsync()
        {
            _traceWriter.LogMethodStart();

            _hookExecutor.BeforeReadMany<TResource>();

            if (_options.IncludeTotalResourceCount)
            {
                var topFilter = _queryLayerComposer.GetTopFilter();
                _paginationContext.TotalResourceCount = await _repository.CountAsync(topFilter);

                if (_paginationContext.TotalResourceCount == 0)
                {
                    return Array.Empty<TResource>();
                }
            }

            var queryLayer = _queryLayerComposer.Compose(_request.PrimaryResource);
            var resources = await _repository.GetAsync(queryLayer);

            if (queryLayer.Pagination?.PageSize != null && queryLayer.Pagination.PageSize.Value == resources.Count)
            {
                _paginationContext.IsPageFull = true;
            }

            _hookExecutor.AfterReadMany(resources);
            return _hookExecutor.OnReturnMany(resources);
        }

        /// <inheritdoc />
        public virtual async Task<TResource> GetAsync(TId id)
        {
            _traceWriter.LogMethodStart(new {id});

            _hookExecutor.BeforeReadSingle<TResource, TId>(id, ResourcePipeline.GetSingle);

            var primaryResource = await GetPrimaryResourceById(id, TopFieldSelection.PreserveExisting);

            _hookExecutor.AfterReadSingle(primaryResource, ResourcePipeline.GetSingle);
            _hookExecutor.OnReturnSingle(primaryResource, ResourcePipeline.GetSingle);

            return primaryResource;
        }

        /// <inheritdoc />
        public virtual async Task<object> GetSecondaryAsync(TId id, string relationshipName)
        {
            _traceWriter.LogMethodStart(new {id, relationshipName});
            AssertRelationshipExists(relationshipName);

            _hookExecutor.BeforeReadSingle<TResource, TId>(id, ResourcePipeline.GetRelationship);

            var secondaryLayer = _queryLayerComposer.Compose(_request.SecondaryResource);
            var primaryLayer = _queryLayerComposer.WrapLayerForSecondaryEndpoint(secondaryLayer, _request.PrimaryResource, id, _request.Relationship);

            if (_request.IsCollection && _options.IncludeTotalResourceCount)
            {
                // TODO: Consider support for pagination links on secondary resource collection. This requires to call Count() on the inverse relationship (which may not exist).
                // For /blogs/{id}/articles we need to execute Count(Articles.Where(article => article.Blog.Id == 1 && article.Blog.existingFilter))) to determine TotalResourceCount.
                // This also means we need to invoke ResourceRepository<Article>.CountAsync() from ResourceService<Blog>.
                // And we should call BlogResourceDefinition.OnApplyFilter to filter out soft-deleted blogs and translate from equals('IsDeleted','false') to equals('Blog.IsDeleted','false')
            }

            var primaryResources = await _repository.GetAsync(primaryLayer);
            
            var primaryResource = primaryResources.SingleOrDefault();
            AssertPrimaryResourceExists(primaryResource);

            _hookExecutor.AfterReadSingle(primaryResource, ResourcePipeline.GetRelationship);

            var secondaryResourceOrResources = _request.Relationship.GetValue(primaryResource);

            if (secondaryResourceOrResources is ICollection secondaryResources &&
                secondaryLayer.Pagination?.PageSize != null &&
                secondaryLayer.Pagination.PageSize.Value == secondaryResources.Count)
            {
                _paginationContext.IsPageFull = true;
            }

            return _hookExecutor.OnReturnRelationship(secondaryResourceOrResources);
        }

        /// <inheritdoc />
        public virtual async Task<object> GetRelationshipAsync(TId id, string relationshipName)
        {
            _traceWriter.LogMethodStart(new {id, relationshipName});
            if (relationshipName == null) throw new ArgumentNullException(nameof(relationshipName));

            AssertRelationshipExists(relationshipName);

            _hookExecutor.BeforeReadSingle<TResource, TId>(id, ResourcePipeline.GetRelationship);

            var secondaryLayer = _queryLayerComposer.Compose(_request.SecondaryResource);
            secondaryLayer.Projection = _queryLayerComposer.GetSecondaryProjectionForRelationshipEndpoint(_request.SecondaryResource);
            secondaryLayer.Include = null;

            var primaryLayer = _queryLayerComposer.WrapLayerForSecondaryEndpoint(secondaryLayer, _request.PrimaryResource, id, _request.Relationship);

            var primaryResources = await _repository.GetAsync(primaryLayer);

            var primaryResource = primaryResources.SingleOrDefault();
            AssertPrimaryResourceExists(primaryResource);

            _hookExecutor.AfterReadSingle(primaryResource, ResourcePipeline.GetRelationship);

            var secondaryResourceOrResources = _request.Relationship.GetValue(primaryResource);

            return _hookExecutor.OnReturnRelationship(secondaryResourceOrResources);
        }

        /// <inheritdoc />
        public virtual async Task<TResource> CreateAsync(TResource resource)
        {
            _traceWriter.LogMethodStart(new {resource});
            if (resource == null) throw new ArgumentNullException(nameof(resource));

            var resourceFromRequest = resource;
            _resourceChangeTracker.SetRequestedAttributeValues(resourceFromRequest);

            var defaultResource = _resourceFactory.CreateInstance<TResource>();
            defaultResource.Id = resource.Id;

            _resourceChangeTracker.SetInitiallyStoredAttributeValues(defaultResource);

            _hookExecutor.BeforeCreate(resourceFromRequest);

            try
            {
                await _repository.CreateAsync(resourceFromRequest);
            }
            catch (DataStoreUpdateException)
            {
                var existingResource = await TryGetPrimaryResourceById(resource.Id, TopFieldSelection.OnlyIdAttribute);
                if (existingResource != null)
                {
                    throw new ResourceAlreadyExistsException(resource.StringId, _request.PrimaryResource.PublicName);
                }

                await AssertRightResourcesInRelationshipsExistAsync(_targetedFields.Relationships, resourceFromRequest);
                throw;
            }

            var resourceFromDatabase = await GetPrimaryResourceById(resourceFromRequest.Id, TopFieldSelection.WithAllAttributes);

            _hookExecutor.AfterCreate(resourceFromDatabase);

            _resourceChangeTracker.SetFinallyStoredAttributeValues(resourceFromDatabase);

            bool hasImplicitChanges = _resourceChangeTracker.HasImplicitChanges();
            if (!hasImplicitChanges)
            {
                return null;
            }

            _hookExecutor.OnReturnSingle(resourceFromDatabase, ResourcePipeline.Post);
            return resourceFromDatabase;
        }

        /// <inheritdoc />
        public async Task AddToToManyRelationshipAsync(TId id, string relationshipName, ISet<IIdentifiable> secondaryResourceIds)
        {
            _traceWriter.LogMethodStart(new { id, secondaryResourceIds });
            if (relationshipName == null) throw new ArgumentNullException(nameof(relationshipName));
            if (secondaryResourceIds == null) throw new ArgumentNullException(nameof(secondaryResourceIds));

            AssertRelationshipExists(relationshipName);
            AssertRelationshipIsToMany();
    
            if (secondaryResourceIds.Any())
            {
                try
                {
                    await _repository.AddToToManyRelationshipAsync(id, secondaryResourceIds);
                }
                catch (DataStoreUpdateException)
                {
                    await GetPrimaryResourceById(id, TopFieldSelection.OnlyIdAttribute);
                    await AssertRightResourcesInRelationshipExistAsync(_request.Relationship, secondaryResourceIds);

                    throw;
                }
            }
        }

        /// <inheritdoc />
        public virtual async Task<TResource> UpdateAsync(TId id, TResource resource)
        {
            _traceWriter.LogMethodStart(new {id, resource});
            if (resource == null) throw new ArgumentNullException(nameof(resource));

            AssertResourceIdIsNotTargeted();

            var resourceFromRequest = resource;
            _resourceChangeTracker.SetRequestedAttributeValues(resourceFromRequest);

            _hookExecutor.BeforeUpdateResource(resourceFromRequest);

<<<<<<< HEAD
            // TODO: Call with OnlyAllAttributes (impl: clear all projections => selects all fields, no includes and all eager-loads)
            TResource resourceFromDatabase = await GetPrimaryResourceById(id, TopFieldSelection.WithAllAttributes);
=======
            TResource resourceFromDatabase = await GetPrimaryResourceById(id, TopFieldSelection.OnlyAllAttributes);
>>>>>>> c7312813

            _resourceChangeTracker.SetInitiallyStoredAttributeValues(resourceFromDatabase);

            try
            {
                await _repository.UpdateAsync(resourceFromRequest);
            }
            catch (DataStoreUpdateException)
            {
                await AssertRightResourcesInRelationshipsExistAsync(_targetedFields.Relationships, resourceFromRequest);
                throw;
            }

            TResource afterResourceFromDatabase = await GetPrimaryResourceById(id, TopFieldSelection.WithAllAttributes);

            _hookExecutor.AfterUpdateResource(afterResourceFromDatabase);

            _resourceChangeTracker.SetFinallyStoredAttributeValues(afterResourceFromDatabase);

            bool hasImplicitChanges = _resourceChangeTracker.HasImplicitChanges();
            if (!hasImplicitChanges)
            {
                return null;
            }

            _hookExecutor.OnReturnSingle(afterResourceFromDatabase, ResourcePipeline.Patch);
            return afterResourceFromDatabase;
        }

        private void AssertResourceIdIsNotTargeted()
        {
            if (_targetedFields.Attributes.Any(attribute => attribute.Property.Name == nameof(Identifiable.Id)))
            {
                throw new ResourceIdIsReadOnlyException();
            }
        }

        /// <inheritdoc />
        public virtual async Task SetRelationshipAsync(TId id, string relationshipName, object secondaryResourceIds)
        {
             _traceWriter.LogMethodStart(new {id, relationshipName, secondaryResourceIds});
            if (relationshipName == null) throw new ArgumentNullException(nameof(relationshipName));

            AssertRelationshipExists(relationshipName);

            await _hookExecutor.BeforeUpdateRelationshipAsync(id,
                async () => await GetPrimaryResourceById(id, TopFieldSelection.OnlyAllAttributes));

            try
            {
                await _repository.SetRelationshipAsync(id, secondaryResourceIds);
            }
            catch (DataStoreUpdateException)
            {
                await GetPrimaryResourceById(id, TopFieldSelection.OnlyIdAttribute);
                await AssertRightResourcesInRelationshipExistAsync(_request.Relationship, secondaryResourceIds);

                throw;
            }

            await _hookExecutor.AfterUpdateRelationshipAsync(id,
                async () => await GetPrimaryResourceById(id, TopFieldSelection.WithAllAttributes));
        }

        /// <inheritdoc />
        public virtual async Task DeleteAsync(TId id)
        {
            _traceWriter.LogMethodStart(new {id});

            await _hookExecutor.BeforeDeleteAsync(id,
                async () => await GetPrimaryResourceById(id, TopFieldSelection.WithAllAttributes));

            try
            {
                await _repository.DeleteAsync(id);
            }
            catch (DataStoreUpdateException)
            {
                await GetPrimaryResourceById(id, TopFieldSelection.OnlyIdAttribute);
                throw;
            }

            await _hookExecutor.AfterDeleteAsync(id,
                async () => await GetPrimaryResourceById(id, TopFieldSelection.WithAllAttributes));
        }

        /// <inheritdoc />
        public async Task RemoveFromToManyRelationshipAsync(TId id, string relationshipName, ISet<IIdentifiable> secondaryResourceIds)
        {
            _traceWriter.LogMethodStart(new {id, relationshipName, secondaryResourceIds});
            if (relationshipName == null) throw new ArgumentNullException(nameof(relationshipName));
            if (secondaryResourceIds == null) throw new ArgumentNullException(nameof(secondaryResourceIds));

            AssertRelationshipExists(relationshipName);
            AssertRelationshipIsToMany();

            try
            {
                await _repository.RemoveFromToManyRelationshipAsync(id, secondaryResourceIds);
            }
            catch (DataStoreUpdateException)
            {
                await GetPrimaryResourceById(id, TopFieldSelection.OnlyIdAttribute);

                await AssertRightResourcesInRelationshipExistAsync(_request.Relationship, secondaryResourceIds);
                throw;
            }
        }

        private async Task<TResource> GetPrimaryResourceById(TId id, TopFieldSelection fieldSelection)
        {
            var primaryResource = await TryGetPrimaryResourceById(id, fieldSelection);

            AssertPrimaryResourceExists(primaryResource);

            return primaryResource;
        }

        private async Task<TResource> TryGetPrimaryResourceById(TId id, TopFieldSelection fieldSelection)
        {
            var primaryLayer = _queryLayerComposer.Compose(_request.PrimaryResource);
            primaryLayer.Sort = null;
            primaryLayer.Pagination = null;
            primaryLayer.Filter = IncludeFilterById(id, primaryLayer.Filter);

            if (fieldSelection == TopFieldSelection.OnlyIdAttribute)
            {
                var idAttribute = _request.PrimaryResource.Attributes.Single(a => a.Property.Name == nameof(Identifiable.Id));
                primaryLayer.Projection = new Dictionary<ResourceFieldAttribute, QueryLayer> {{idAttribute, null}};
            }
            else if (fieldSelection == TopFieldSelection.WithAllAttributes && primaryLayer.Projection != null)
            {
                // Discard any top-level ?fields= or attribute exclusions from resource definition, because we need the full database row.
                while (primaryLayer.Projection.Any(p => p.Key is AttrAttribute))
                {
                    primaryLayer.Projection.Remove(primaryLayer.Projection.First(p => p.Key is AttrAttribute));
                }
            }
            else if (fieldSelection == TopFieldSelection.OnlyAllAttributes)
            {
                primaryLayer.Include = null;
                primaryLayer.Projection = null;
            }

            var primaryResources = await _repository.GetAsync(primaryLayer);
            return primaryResources.SingleOrDefault();
        }

        private FilterExpression IncludeFilterById(TId id, FilterExpression existingFilter)
        {
            var primaryIdAttribute = _request.PrimaryResource.Attributes.Single(a => a.Property.Name == nameof(Identifiable.Id));

            FilterExpression filterById = new ComparisonExpression(ComparisonOperator.Equals,
                new ResourceFieldChainExpression(primaryIdAttribute), new LiteralConstantExpression(id.ToString()));

            return existingFilter == null
                ? filterById
                : new LogicalExpression(LogicalOperator.And, new[] { filterById, existingFilter });
        }

        private async Task AssertRightResourcesInRelationshipsExistAsync(IEnumerable<RelationshipAttribute> relationships, TResource leftResource)
        {
            var missingResources = new List<MissingResourceInRelationship>();

            foreach (var relationship in relationships)
            {
                object rightValue = relationship.GetValue(leftResource);
                ICollection<IIdentifiable> rightResources = ExtractResources(rightValue);

                var missingResourcesInRelationship = GetMissingResourcesInRelationshipAsync(relationship, rightResources);
                await missingResources.AddRangeAsync(missingResourcesInRelationship);
            }

            if (missingResources.Any())
            {
                throw new SecondaryResourcesNotFoundException(missingResources);
            }
        }

        private async Task AssertRightResourcesInRelationshipExistAsync(RelationshipAttribute relationship, object secondaryResourceIds)
        {
            ICollection<IIdentifiable> rightResources = ExtractResources(secondaryResourceIds);

            var missingResources = await GetMissingResourcesInRelationshipAsync(relationship, rightResources).ToListAsync();
            if (missingResources.Any())
            {
                throw new SecondaryResourcesNotFoundException(missingResources);
            }
        }

        private async IAsyncEnumerable<MissingResourceInRelationship> GetMissingResourcesInRelationshipAsync(
            RelationshipAttribute relationship, ICollection<IIdentifiable> rightResources)
        {
            if (rightResources.Any())
            {
                var rightIds = rightResources.Select(resource => resource.GetTypedId()).ToHashSet();
                var existingRightResources = await _getResourcesByIds.Get(relationship.RightType, rightIds);

                var existingResourceStringIds = existingRightResources.Select(resource => resource.StringId).ToArray();
                foreach (var rightResource in rightResources)
                {
                    if (existingResourceStringIds.Contains(rightResource.StringId))
                    {
                        continue;
                    }

                    var resourceContext = _resourceContextProvider.GetResourceContext(rightResource.GetType());

                    yield return new MissingResourceInRelationship(relationship.PublicName,
                        resourceContext.PublicName, rightResource.StringId);
                }
            }
        }

        private static ICollection<IIdentifiable> ExtractResources(object value)
        {
            if (value is IEnumerable<IIdentifiable> resources)
            {
                return resources.ToList();
            }

            if (value is IIdentifiable resource)
            {
                return new[] {resource};
            }

            return Array.Empty<IIdentifiable>();
        }

        private void AssertPrimaryResourceExists(TResource resource)
        {
            if (resource == null)
            {
                throw new ResourceNotFoundException(_request.PrimaryId, _request.PrimaryResource.PublicName);
            }
        }

        private void AssertRelationshipExists(string relationshipName)
        {
            if (_request.Relationship == null)
            {
                throw new RelationshipNotFoundException(relationshipName, _request.PrimaryResource.PublicName);
            }
        }

        private void AssertRelationshipIsToMany()
        {
            var relationship = _request.Relationship;
            if (!(relationship is HasManyAttribute))
            {
                throw new ToManyRelationshipRequiredException(relationship.PublicName);
            }
        }

        private enum TopFieldSelection
        {
            /// <summary>
            /// Discards any included relationships and selects all resource attributes.
            /// </summary>
            OnlyAllAttributes,
            /// <summary>
            /// Preserves included relationships, but selects all resource attributes.
            /// </summary>
            WithAllAttributes,
            /// <summary>
            /// Discards any included relationships and selects only resource ID.
            /// </summary>
            OnlyIdAttribute,
            /// <summary>
            /// Preserves the existing selection of attributes and/or relationships.
            /// </summary>
            PreserveExisting
        }
    }

    /// <summary>
    /// Represents the foundational Resource Service layer in the JsonApiDotNetCore architecture that uses a Resource Repository for data access.
    /// </summary>
    /// <typeparam name="TResource">The resource type.</typeparam>
    public class JsonApiResourceService<TResource> : JsonApiResourceService<TResource, int>,
        IResourceService<TResource>
        where TResource : class, IIdentifiable<int>
    {
        public JsonApiResourceService(
            IResourceRepository<TResource> repository,
            IGetResourcesByIds getResourcesByIds,
            IQueryLayerComposer queryLayerComposer,
            IPaginationContext paginationContext,
            IJsonApiOptions options,
            ILoggerFactory loggerFactory,
            IJsonApiRequest request,
            IResourceChangeTracker<TResource> resourceChangeTracker,
            IResourceFactory resourceFactory,
            ITargetedFields targetedFields,
            IResourceContextProvider resourceContextProvider,
            IResourceHookExecutorFacade hookExecutor)
            : base(repository, getResourcesByIds, queryLayerComposer, paginationContext, options, loggerFactory,
                request, resourceChangeTracker, resourceFactory, targetedFields, resourceContextProvider, hookExecutor)
        { }
    }
}<|MERGE_RESOLUTION|>--- conflicted
+++ resolved
@@ -263,12 +263,7 @@
 
             _hookExecutor.BeforeUpdateResource(resourceFromRequest);
 
-<<<<<<< HEAD
-            // TODO: Call with OnlyAllAttributes (impl: clear all projections => selects all fields, no includes and all eager-loads)
-            TResource resourceFromDatabase = await GetPrimaryResourceById(id, TopFieldSelection.WithAllAttributes);
-=======
             TResource resourceFromDatabase = await GetPrimaryResourceById(id, TopFieldSelection.OnlyAllAttributes);
->>>>>>> c7312813
 
             _resourceChangeTracker.SetInitiallyStoredAttributeValues(resourceFromDatabase);
 
@@ -315,7 +310,7 @@
             AssertRelationshipExists(relationshipName);
 
             await _hookExecutor.BeforeUpdateRelationshipAsync(id,
-                async () => await GetPrimaryResourceById(id, TopFieldSelection.OnlyAllAttributes));
+                async () => await GetPrimaryResourceById(id, TopFieldSelection.OnlyAllAttributes)); // was: WithAllAttributes
 
             try
             {
