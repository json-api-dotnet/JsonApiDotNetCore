using JsonApiDotNetCore.Extensions;
using JsonApiDotNetCore.Models;
using System;
using System.Collections.Generic;
using System.Linq;
using System.Reflection;

namespace JsonApiDotNetCore.Graph
{
    /// <summary>
    /// Used to locate types and facilitate auto-resource discovery
    /// </summary>
    internal static class TypeLocator
    {
<<<<<<< HEAD
=======
        private static readonly Dictionary<Assembly, List<ResourceDescriptor>> _identifiableTypeCache = new Dictionary<Assembly, List<ResourceDescriptor>>();

>>>>>>> 7eb2d6e6
        /// <summary>
        /// Determine whether or not this is a json:api resource by checking if it implements <see cref="IIdentifiable"/>.
        /// Returns the status and the resultant id type, either `(true, Type)` OR `(false, null)`
        /// </summary>        
        public static Type GetIdType(Type resourceType)
        {
            var identifiableInterface = resourceType.GetInterfaces().FirstOrDefault(i => i.IsGenericType && i.GetGenericTypeDefinition() == typeof(IIdentifiable<>));
            return identifiableInterface?.GetGenericArguments()[0];
        }

        /// <summary>
<<<<<<< HEAD
=======
        /// Get all implementations of <see cref="IIdentifiable"/> in the assembly
        /// </summary>
        public static IEnumerable<ResourceDescriptor> GetIdentifiableTypes(Assembly assembly)
            => (_identifiableTypeCache.TryGetValue(assembly, out _) == false)
                    ? FindIdentifiableTypes(assembly)
                    : _identifiableTypeCache[assembly];

        private static IEnumerable<ResourceDescriptor> FindIdentifiableTypes(Assembly assembly)
        {
            var descriptors = new List<ResourceDescriptor>();
            _identifiableTypeCache[assembly] = descriptors;

            foreach (var type in assembly.GetTypes())
            {
                if (TryGetResourceDescriptor(type, out var descriptor))
                {
                    descriptors.Add(descriptor);
                    yield return descriptor;
                }
            }
        }

        /// <summary>
>>>>>>> 7eb2d6e6
        /// Attempts to get a descriptor of the resource type.
        /// </summary>
        /// <returns>
        /// True if the type is a valid json:api type (must implement <see cref="IIdentifiable"/>), false otherwise.
        /// </returns>
        internal static bool TryGetResourceDescriptor(Type type, out ResourceDescriptor descriptor)
        {
            if (type.Implements<IIdentifiable>())
            {
                descriptor = new ResourceDescriptor(type, GetIdType(type));
                return true;
            }
            descriptor = ResourceDescriptor.Empty;
            return false;
        }
        /// <summary>
        /// Get all implementations of the generic interface
        /// </summary>
        /// <param name="assembly">The assembly to search</param>
        /// <param name="openGenericInterfaceType">The open generic type, e.g. `typeof(IResourceService&lt;&gt;)`</param>
        /// <param name="genericInterfaceArguments">Parameters to the generic type</param>
        /// <example>
        /// <code>
        /// GetGenericInterfaceImplementation(assembly, typeof(IResourceService&lt;&gt;), typeof(Article), typeof(Guid));
        /// </code>
        /// </example>
        public static (Type implementation, Type registrationInterface) GetGenericInterfaceImplementation(Assembly assembly, Type openGenericInterfaceType, params Type[] genericInterfaceArguments)
        {
            if (assembly == null) throw new ArgumentNullException(nameof(assembly));
            if (openGenericInterfaceType == null) throw new ArgumentNullException(nameof(openGenericInterfaceType));
            if (genericInterfaceArguments == null) throw new ArgumentNullException(nameof(genericInterfaceArguments));
            if (genericInterfaceArguments.Length == 0) throw new ArgumentException("No arguments supplied for the generic interface.", nameof(genericInterfaceArguments));
            if (openGenericInterfaceType.IsGenericType == false) throw new ArgumentException("Requested type is not a generic type.", nameof(openGenericInterfaceType));

            foreach (var type in assembly.GetTypes())
            {
                var interfaces = type.GetInterfaces();
                foreach (var interfaceType in interfaces)
                {
                    if (interfaceType.IsGenericType)
                    {
                        var genericTypeDefinition = interfaceType.GetGenericTypeDefinition();
                        if (interfaceType.GetGenericArguments().First() == genericInterfaceArguments.First() &&genericTypeDefinition == openGenericInterfaceType.GetGenericTypeDefinition())
                        {
                            return (
                                type,
                                genericTypeDefinition.MakeGenericType(genericInterfaceArguments)
                            );
                        }
                    }
                }
            }

            return (null, null);
        }

        /// <summary>
        /// Get all derivatives of the concrete, generic type.
        /// </summary>
        /// <param name="assembly">The assembly to search</param>
        /// <param name="openGenericType">The open generic type, e.g. `typeof(ResourceDefinition&lt;&gt;)`</param>
        /// <param name="genericArguments">Parameters to the generic type</param>
        /// <example>
        /// <code><![CDATA[
        /// GetDerivedGenericTypes(assembly, typeof(ResourceDefinition<>), typeof(Article))
        /// ]]></code>
        /// </example>
        public static IEnumerable<Type> GetDerivedGenericTypes(Assembly assembly, Type openGenericType, params Type[] genericArguments)
        {
            var genericType = openGenericType.MakeGenericType(genericArguments);
            return GetDerivedTypes(assembly, genericType);
        }

        /// <summary>
        /// Get all derivatives of the specified type.
        /// </summary>
        /// <param name="assembly">The assembly to search</param>
        /// <param name="inheritedType">The inherited type</param>
        /// <example>
        /// <code>
        /// GetDerivedGenericTypes(assembly, typeof(DbContext))
        /// </code>
        /// </example>
        public static IEnumerable<Type> GetDerivedTypes(Assembly assembly, Type inheritedType)
        {
            foreach (var type in assembly.GetTypes())
            {
                if (inheritedType.IsAssignableFrom(type))
                    yield return type;
            }
        }
    }
}<|MERGE_RESOLUTION|>--- conflicted
+++ resolved
@@ -12,11 +12,6 @@
     /// </summary>
     internal static class TypeLocator
     {
-<<<<<<< HEAD
-=======
-        private static readonly Dictionary<Assembly, List<ResourceDescriptor>> _identifiableTypeCache = new Dictionary<Assembly, List<ResourceDescriptor>>();
-
->>>>>>> 7eb2d6e6
         /// <summary>
         /// Determine whether or not this is a json:api resource by checking if it implements <see cref="IIdentifiable"/>.
         /// Returns the status and the resultant id type, either `(true, Type)` OR `(false, null)`
@@ -28,32 +23,6 @@
         }
 
         /// <summary>
-<<<<<<< HEAD
-=======
-        /// Get all implementations of <see cref="IIdentifiable"/> in the assembly
-        /// </summary>
-        public static IEnumerable<ResourceDescriptor> GetIdentifiableTypes(Assembly assembly)
-            => (_identifiableTypeCache.TryGetValue(assembly, out _) == false)
-                    ? FindIdentifiableTypes(assembly)
-                    : _identifiableTypeCache[assembly];
-
-        private static IEnumerable<ResourceDescriptor> FindIdentifiableTypes(Assembly assembly)
-        {
-            var descriptors = new List<ResourceDescriptor>();
-            _identifiableTypeCache[assembly] = descriptors;
-
-            foreach (var type in assembly.GetTypes())
-            {
-                if (TryGetResourceDescriptor(type, out var descriptor))
-                {
-                    descriptors.Add(descriptor);
-                    yield return descriptor;
-                }
-            }
-        }
-
-        /// <summary>
->>>>>>> 7eb2d6e6
         /// Attempts to get a descriptor of the resource type.
         /// </summary>
         /// <returns>
