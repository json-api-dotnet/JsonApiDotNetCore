using System.Reflection;
using JsonApiDotNetCore.Configuration;
using JsonApiDotNetCore.OpenApi.JsonApiObjects;
using JsonApiDotNetCore.OpenApi.JsonApiObjects.Documents;
using JsonApiDotNetCore.OpenApi.JsonApiObjects.Relationships;
using Microsoft.AspNetCore.Mvc.ApiExplorer;
using Microsoft.OpenApi.Models;
using Swashbuckle.AspNetCore.SwaggerGen;

namespace JsonApiDotNetCore.OpenApi.SwaggerComponents;

internal sealed class JsonApiSchemaGenerator : ISchemaGenerator
{
    private static readonly Type[] JsonApiDocumentOpenTypes =
    {
        typeof(ResourceCollectionResponseDocument<>),
        typeof(PrimaryResourceResponseDocument<>),
        typeof(SecondaryResourceResponseDocument<>),
        typeof(NullableSecondaryResourceResponseDocument<>),
        typeof(ResourcePostRequestDocument<>),
        typeof(ResourcePatchRequestDocument<>),
        typeof(ResourceIdentifierCollectionResponseDocument<>),
        typeof(ResourceIdentifierResponseDocument<>),
        typeof(NullableResourceIdentifierResponseDocument<>),
        typeof(ToManyRelationshipInRequest<>),
        typeof(ToOneRelationshipInRequest<>),
        typeof(NullableToOneRelationshipInRequest<>)
    };

    private static readonly Type[] JsonApiDocumentWithNullableDataOpenTypes =
    {
        typeof(NullableSecondaryResourceResponseDocument<>),
        typeof(NullableResourceIdentifierResponseDocument<>),
        typeof(NullableToOneRelationshipInRequest<>)
    };

    private readonly ISchemaGenerator _defaultSchemaGenerator;
    private readonly ResourceObjectSchemaGenerator _resourceObjectSchemaGenerator;
    private readonly NullableReferenceSchemaGenerator _nullableReferenceSchemaGenerator;
    private readonly SchemaRepositoryAccessor _schemaRepositoryAccessor = new();

    public JsonApiSchemaGenerator(SchemaGenerator defaultSchemaGenerator, IResourceGraph resourceGraph, IJsonApiOptions options)
    {
        ArgumentGuard.NotNull(defaultSchemaGenerator, nameof(defaultSchemaGenerator));
        ArgumentGuard.NotNull(resourceGraph, nameof(resourceGraph));
        ArgumentGuard.NotNull(options, nameof(options));

        _defaultSchemaGenerator = defaultSchemaGenerator;
        _nullableReferenceSchemaGenerator = new NullableReferenceSchemaGenerator(_schemaRepositoryAccessor, options.SerializerOptions.PropertyNamingPolicy);
        _resourceObjectSchemaGenerator = new ResourceObjectSchemaGenerator(defaultSchemaGenerator, resourceGraph, options, _schemaRepositoryAccessor);
    }

    public OpenApiSchema GenerateSchema(Type modelType, SchemaRepository schemaRepository, MemberInfo? memberInfo = null, ParameterInfo? parameterInfo = null,
        ApiParameterRouteInfo? routeInfo = null)
    {
        ArgumentGuard.NotNull(modelType, nameof(modelType));
        ArgumentGuard.NotNull(schemaRepository, nameof(schemaRepository));

        _schemaRepositoryAccessor.Current = schemaRepository;

        if (schemaRepository.TryLookupByType(modelType, out OpenApiSchema jsonApiDocumentSchema))
        {
            return jsonApiDocumentSchema;
        }

        if (IsJsonApiDocument(modelType))
        {
            OpenApiSchema schema = GenerateJsonApiDocumentSchema(modelType);

<<<<<<< HEAD
            if (IsDataPropertyNullableInDocument(type))
=======
            if (IsDataPropertyNullable(modelType))
>>>>>>> 47320f0e
            {
                SetDataObjectSchemaToNullable(schema);
            }
        }

        return _defaultSchemaGenerator.GenerateSchema(modelType, schemaRepository, memberInfo, parameterInfo);
    }

    private static bool IsJsonApiDocument(Type type)
    {
        return type.IsConstructedGenericType && JsonApiDocumentOpenTypes.Contains(type.GetGenericTypeDefinition());
    }

    private OpenApiSchema GenerateJsonApiDocumentSchema(Type documentType)
    {
        Type resourceObjectType = documentType.BaseType!.GenericTypeArguments[0];

        if (!_schemaRepositoryAccessor.Current.TryLookupByType(resourceObjectType, out OpenApiSchema referenceSchemaForResourceObject))
        {
            referenceSchemaForResourceObject = _resourceObjectSchemaGenerator.GenerateSchema(resourceObjectType);
        }

        OpenApiSchema referenceSchemaForDocument = _defaultSchemaGenerator.GenerateSchema(documentType, _schemaRepositoryAccessor.Current);
        OpenApiSchema fullSchemaForDocument = _schemaRepositoryAccessor.Current.Schemas[referenceSchemaForDocument.Reference.Id];

        OpenApiSchema referenceSchemaForDataObject = IsManyDataDocument(documentType)
            ? CreateArrayTypeDataSchema(referenceSchemaForResourceObject)
            : referenceSchemaForResourceObject;

        fullSchemaForDocument.Properties[JsonApiObjectPropertyName.Data] = referenceSchemaForDataObject;

        return referenceSchemaForDocument;
    }

    private static bool IsManyDataDocument(Type documentType)
    {
        return documentType.BaseType!.GetGenericTypeDefinition() == typeof(ManyData<>);
    }

    private static bool IsDataPropertyNullableInDocument(Type documentType)
    {
        Type documentOpenType = documentType.GetGenericTypeDefinition();

        return JsonApiDocumentWithNullableDataOpenTypes.Contains(documentOpenType);
    }

    private void SetDataObjectSchemaToNullable(OpenApiSchema referenceSchemaForDocument)
    {
        OpenApiSchema fullSchemaForDocument = _schemaRepositoryAccessor.Current.Schemas[referenceSchemaForDocument.Reference.Id];
        OpenApiSchema referenceSchemaForData = fullSchemaForDocument.Properties[JsonApiObjectPropertyName.Data];
        fullSchemaForDocument.Properties[JsonApiObjectPropertyName.Data] = _nullableReferenceSchemaGenerator.GenerateSchema(referenceSchemaForData);
    }

    private static OpenApiSchema CreateArrayTypeDataSchema(OpenApiSchema referenceSchemaForResourceObject)
    {
        return new OpenApiSchema
        {
            Items = referenceSchemaForResourceObject,
            Type = "array"
        };
    }
}<|MERGE_RESOLUTION|>--- conflicted
+++ resolved
@@ -67,11 +67,7 @@
         {
             OpenApiSchema schema = GenerateJsonApiDocumentSchema(modelType);
 
-<<<<<<< HEAD
-            if (IsDataPropertyNullableInDocument(type))
-=======
-            if (IsDataPropertyNullable(modelType))
->>>>>>> 47320f0e
+            if (IsDataPropertyNullableInDocument(modelType))
             {
                 SetDataObjectSchemaToNullable(schema);
             }
