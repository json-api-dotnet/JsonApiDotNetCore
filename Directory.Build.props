<Project>

  <PropertyGroup>
<<<<<<< HEAD
    <NetCoreAppVersion>netcoreapp2.2</NetCoreAppVersion>
=======
    <NetCoreAppVersion>netcoreapp2.1</NetCoreAppVersion>
>>>>>>> b6fccd30
    <NetStandardVersion>netstandard2.0</NetStandardVersion>

    <AspNetCoreVersion>2.2.*</AspNetCoreVersion>

    <MicrosoftLoggingVersion>2.2.*</MicrosoftLoggingVersion>
    <MicrosoftConfigurationVersion>2.2.*</MicrosoftConfigurationVersion>
    <MicrosoftOptionsVersion>2.2.*</MicrosoftOptionsVersion>

    <EFCoreVersion>2.2.*</EFCoreVersion>
    <EFCoreToolsVersion>2.2.*</EFCoreToolsVersion>

    <NpgsqlVersion>4.0.0</NpgsqlVersion>
    <NpgsqlPostgreSQLVersion>2.1.0</NpgsqlPostgreSQLVersion>

    <TuplesVersion>4.5.0</TuplesVersion>
  </PropertyGroup>

  <!-- Test Project Dependencies -->
  <PropertyGroup>
    <TestSdkVersion>15.7.2</TestSdkVersion>
    <XUnitVersion>2.3.1</XUnitVersion>
    <BogusVersion>22.1.2</BogusVersion>
    <MoqVersion>4.8.3</MoqVersion>
  </PropertyGroup>
</Project><|MERGE_RESOLUTION|>--- conflicted
+++ resolved
@@ -1,25 +1,16 @@
 <Project>
 
   <PropertyGroup>
-<<<<<<< HEAD
     <NetCoreAppVersion>netcoreapp2.2</NetCoreAppVersion>
-=======
-    <NetCoreAppVersion>netcoreapp2.1</NetCoreAppVersion>
->>>>>>> b6fccd30
     <NetStandardVersion>netstandard2.0</NetStandardVersion>
-
     <AspNetCoreVersion>2.2.*</AspNetCoreVersion>
-
     <MicrosoftLoggingVersion>2.2.*</MicrosoftLoggingVersion>
     <MicrosoftConfigurationVersion>2.2.*</MicrosoftConfigurationVersion>
     <MicrosoftOptionsVersion>2.2.*</MicrosoftOptionsVersion>
-
     <EFCoreVersion>2.2.*</EFCoreVersion>
     <EFCoreToolsVersion>2.2.*</EFCoreToolsVersion>
-
     <NpgsqlVersion>4.0.0</NpgsqlVersion>
     <NpgsqlPostgreSQLVersion>2.1.0</NpgsqlPostgreSQLVersion>
-
     <TuplesVersion>4.5.0</TuplesVersion>
   </PropertyGroup>
 
